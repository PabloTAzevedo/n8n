--- conflicted
+++ resolved
@@ -11,12 +11,9 @@
 import * as LoggerProxy from './LoggerProxy';
 import * as NodeHelpers from './NodeHelpers';
 import * as ObservableObject from './ObservableObject';
-<<<<<<< HEAD
-export { NodeHelpers, ObservableObject };
-=======
+
 export {
 	LoggerProxy,
 	NodeHelpers,
 	ObservableObject,
-};
->>>>>>> ff7e035c
+};