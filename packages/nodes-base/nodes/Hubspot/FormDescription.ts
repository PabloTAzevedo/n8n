--- conflicted
+++ resolved
@@ -115,16 +115,6 @@
 				name: 'contextValue',
 				values: [
 					{
-<<<<<<< HEAD
-						displayName: 'Go to Webinar Webinar ID',
-						name: 'goToWebinarWebinarKey',
-						type: 'string',
-						default: '',
-						description: 'If the form is for an account using the HubSpot GoToWebinar Integration, you can include the ID of a webinar to enroll the contact in that webinar when they submit the form',
-					},
-					{
-=======
->>>>>>> e29c5975
 						displayName: 'HubSpot Usertoken',
 						name: 'hutk',
 						type: 'string',
@@ -151,18 +141,6 @@
 						type: 'string',
 						default: '',
 						description: 'The ID of a page created on the HubSpot CMS',
-					},
-					{
-<<<<<<< HEAD
-						displayName: 'Page URI',
-						name: 'pageUri',
-=======
-						displayName: 'SFDC Campaign ID',
-						name: 'sfdcCampaignId',
->>>>>>> e29c5975
-						type: 'string',
-						default: '',
-						description: 'The URI of the page the submission happened on',
 					},
 					{
 						displayName: 'SFDC Campaign ID',
