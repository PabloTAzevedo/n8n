--- conflicted
+++ resolved
@@ -24,13 +24,9 @@
 	uri?: string,
 	option: IDataObject = {},
 ) {
-<<<<<<< HEAD
 
-	const credentials = await this.getCredentials('erpNextApi');
-=======
-	const credentials = this.getCredentials('erpNextApi') as ERPNextApiCredentials;
+	const credentials = await this.getCredentials('erpNextApi') as ERPNextApiCredentials;
 	const baseUrl = getBaseUrl(credentials);
->>>>>>> 715e41b5
 
 	if (credentials === undefined) {
 		throw new NodeOperationError(this.getNode(), 'No credentials got returned!');
