import {
	INodeProperties,
} from 'n8n-workflow';

import { 
	getConditions,
	getSearchFilters,
} from './GenericFunctions';

import {
	blocks,
	text,
} from './Blocks';

import {
	filters,
} from './Filters';

export const databasePageOperations = [
	{
		displayName: 'Operation',
		name: 'operation',
		type: 'options',
		displayOptions: {
			show: {
				version: [
					2,
				],
				resource: [
					'databasePage',
				],
			},
		},
		options: [
			{
				name: 'Create',
				value: 'create',
				description: 'Create a pages in a database',
			},
			{
				name: 'Get',
				value: 'get',
				description: 'Get a page in a database',
			},
			{
				name: 'Get All',
				value: 'getAll',
				description: 'Get all pages in a database',
			},
			{
				name: 'Update',
				value: 'update',
				description: 'Update pages in a database',
			},
		],
		default: 'create',
	},
<<<<<<< HEAD
=======
	{
		displayName: 'Operation',
		name: 'operation',
		type: 'options',
		displayOptions: {
			show: {
				version: [
					1,
				],
				resource: [
					'databasePage',
				],
			},
		},
		options: [
			{
				name: 'Create',
				value: 'create',
				description: 'Create a pages in a database',
			},
			{
				name: 'Get All',
				value: 'getAll',
				description: 'Get all pages in a database',
			},
			{
				name: 'Update',
				value: 'update',
				description: 'Update pages in a database',
			},
		],
		default: 'create',
	},
>>>>>>> 6a2db6d1
] as INodeProperties[];

export const databasePageFields = [

	/* -------------------------------------------------------------------------- */
	/*                                databasePage:create                         */
	/* -------------------------------------------------------------------------- */
	{
		displayName: 'Database Name or ID',
		name: 'databaseId',
		type: 'options',
		default: '',
		typeOptions: {
			loadOptionsMethod: 'getDatabases',
		},
		required: true,
		displayOptions: {
			show: {
				resource: [
					'databasePage',
				],
				operation: [
					'create',
				],
			},
		},
		description: `The Database Page URL from Notion's 'copy link' functionality (or just the ID contained within the URL)`,
	},
	{
		displayName: 'Title',
		name: 'title',
		type: 'string',
		default: '',
		displayOptions: {
			show: {
				version: [
					2,
				],
				resource: [
					'databasePage',
				],
				operation: [
					'create',
				],
			},
		},
		description: 'Page title. Appears at the top of the page and can be found via Quick Find',
	},
	{
		displayName: 'Simplify Output',
		name: 'simple',
		type: 'boolean',
		displayOptions: {
			show: {
				resource: [
					'databasePage',
				],
				operation: [
					'create',
				],
			},
		},
		default: true,
		description: 'Whether to return a simplified version of the response instead of the raw data',
	},
	{
		displayName: 'Properties',
		name: 'propertiesUi',
		type: 'fixedCollection',
		typeOptions: {
			multipleValues: true,
		},
		displayOptions: {
			show: {
				resource: [
					'databasePage',
				],
				operation: [
					'create',
				],
			},
		},
		default: '',
		placeholder: 'Add Property',
		options: [
			{
				name: 'propertyValues',
				displayName: 'Property',
				values: [
					{
						displayName: 'Key',
						name: 'key',
						type: 'options',
						typeOptions: {
							loadOptionsMethod: 'getDatabaseProperties',
							loadOptionsDependsOn: [
								'databaseId',
							],
						},
						default: '',
					},
					{
						displayName: 'Type',
						name: 'type',
						type: 'hidden',
						default: '={{$parameter["&key"].split("|")[1]}}',
					},
					{
						displayName: 'Title',
						name: 'title',
						type: 'string',
						displayOptions: {
							show: {
								type: [
									'title',
								],
							},
						},
						default: '',
					},
					{
						displayName: 'Rich Text',
						name: 'richText',
						type: 'boolean',
						displayOptions: {
							show: {
								type: [
									'rich_text',
								],
							},
						},
						default: false,
					},
					{
						displayName: 'Text',
						name: 'textContent',
						type: 'string',
						displayOptions: {
							show: {
								type: [
									'rich_text',
								],
								richText: [
									false,
								],
							},
						},
						default: '',
					},
					...text({
						show: {
							type: [
								'rich_text',
							],
							richText: [
								true,
							],
						},
					}),
					{
						displayName: 'Phone Number',
						name: 'phoneValue',
						type: 'string',
						displayOptions: {
							show: {
								type: [
									'phone_number',
								],
							},
						},
						default: '',
						description: `Phone number. No structure is enforced`,
					},
					{
						displayName: 'Options',
						name: 'multiSelectValue',
						type: 'multiOptions',
						typeOptions: {
							loadOptionsMethod: 'getPropertySelectValues',
						},
						displayOptions: {
							show: {
								type: [
									'multi_select',
								],
							},
						},
						default: [],
						description: `Name of the options you want to set.
						Multiples can be defined separated by comma`,
					},
					{
						displayName: 'Option',
						name: 'selectValue',
						type: 'options',
						typeOptions: {
							loadOptionsMethod: 'getPropertySelectValues',
						},
						displayOptions: {
							show: {
								type: [
									'select',
								],
							},
						},
						default: '',
						description: `Name of the option you want to set`,
					},
					{
						displayName: 'Email',
						name: 'emailValue',
						type: 'string',
						displayOptions: {
							show: {
								type: [
									'email',
								],
							},
						},
						default: '',
						description: 'Email address',
					},
					{
						displayName: 'URL',
						name: 'urlValue',
						type: 'string',
						displayOptions: {
							show: {
								type: [
									'url',
								],
							},
						},
						default: '',
						description: 'Web address',
					},
					{
						displayName: 'User IDs',
						name: 'peopleValue',
						type: 'multiOptions',
						typeOptions: {
							loadOptionsMethod: 'getUsers',
						},
						displayOptions: {
							show: {
								type: [
									'people',
								],
							},
						},
						default: [],
						description: 'List of users. Multiples can be defined separated by comma',
					},
					{
						displayName: 'Relation IDs',
						name: 'relationValue',
						type: 'string',
						typeOptions: {
							multipleValues: true,
						},
						displayOptions: {
							show: {
								type: [
									'relation',
								],
							},
						},
						default: [],
						description: 'List of databases that belong to another database. Multiples can be defined separated by comma',
					},
					{
						displayName: 'Checked',
						name: 'checkboxValue',
						displayOptions: {
							show: {
								type: [
									'checkbox',
								],
							},
						},
						type: 'boolean',
						default: false,
						description: 'Whether or not the checkbox is checked. <code>true</code> represents checked. <code>false</code> represents unchecked.',
					},
					{
						displayName: 'Number',
						name: 'numberValue',
						displayOptions: {
							show: {
								type: [
									'number',
								],
							},
						},
						type: 'number',
						default: 0,
						description: 'Number value',
					},
					{
						displayName: 'Range',
						name: 'range',
						displayOptions: {
							show: {
								type: [
									'date',
								],
							},
						},
						type: 'boolean',
						default: false,
						description: 'Weather or not you want to define a date range',
					},
					{
						displayName: 'Include Time',
						name: 'includeTime',
						displayOptions: {
							show: {
								type: [
									'date',
								],
							},
						},
						type: 'boolean',
						default: true,
						description: 'Weather or not to include the time in the date',
					},
					{
						displayName: 'Date',
						name: 'date',
						displayOptions: {
							show: {
								range: [
									false,
								],
								type: [
									'date',
								],
							},
						},
						type: 'dateTime',
						default: '',
						description: 'An ISO 8601 format date, with optional time',
					},
					{
						displayName: 'Date Start',
						name: 'dateStart',
						displayOptions: {
							show: {
								range: [
									true,
								],
								type: [
									'date',
								],
							},
						},
						type: 'dateTime',
						default: '',
						description: 'An ISO 8601 format date, with optional time',
					},
					{
						displayName: 'Date End',
						name: 'dateEnd',
						displayOptions: {
							show: {
								range: [
									true,
								],
								type: [
									'date',
								],
							},
						},
						type: 'dateTime',
						default: '',
						description: `
						An ISO 8601 formatted date, with optional time. Represents the end of a date range`,
					},
					{
						displayName: 'Timezone',
						name: 'timezone',
						type: 'options',
						displayOptions: {
							show: {
								type: [
									'date',
								],
							},
						},
						typeOptions: {
							loadOptionsMethod: 'getTimezones',
						},
						default: 'default',
						description: 'Time zone to use. By default n8n timezone is used',
					},
					{
						displayName: 'File URLs',
						name: 'fileUrls',
						placeholder: 'Add File',
						type: 'fixedCollection',
						typeOptions: {
							multipleValues: true,
							sortable: true,
						},
						displayOptions: {
							show: {
								'/version': [
									2,
								],
								type: [
									'files',
								],
							},
						},
						default: {},
						options: [
							{
								name: 'fileUrl',
								displayName: 'File',
								values: [
									{
										displayName: 'Name',
										name: 'name',
										type: 'string',
										default: '',
									},
									{
										displayName: 'File URL',
										name: 'url',
										type: 'string',
										default: '',
										description: 'Link to externally hosted file',
									},
								],
							},
						],
					},
				],
			},
		],
	},
	...blocks('databasePage', 'create'),
	/* -------------------------------------------------------------------------- */
	/*                      databasePage:update                                   */
	/* -------------------------------------------------------------------------- */
	{
		displayName: 'Database Page Link or ID',
		name: 'pageId',
		type: 'string',
		default: '',
		required: true,
		displayOptions: {
			show: {
				resource: [
					'databasePage',
				],
				operation: [
					'update',
				],
			},
		},
		description: `The Database Page URL from Notion's 'copy link' functionality (or just the ID contained within the URL)`,
	},
	{
		displayName: 'Simplify Output',
		name: 'simple',
		type: 'boolean',
		displayOptions: {
			show: {
				resource: [
					'databasePage',
				],
				operation: [
					'update',
				],
			},
		},
		default: true,
		description: 'Whether to return a simplified version of the response instead of the raw data',
	},
	{
		displayName: 'Properties',
		name: 'propertiesUi',
		type: 'fixedCollection',
		typeOptions: {
			multipleValues: true,
		},
		displayOptions: {
			show: {
				resource: [
					'databasePage',
				],
				operation: [
					'update',
				],
			},
		},
		default: '',
		placeholder: 'Add Property',
		options: [
			{
				name: 'propertyValues',
				displayName: 'Property',
				values: [
					{
						displayName: 'Key',
						name: 'key',
						type: 'options',
						typeOptions: {
							loadOptionsMethod: 'getDatabaseIdFromPage',
							loadOptionsDependsOn: [
								'pageId',
							],
						},
						default: '',
					},
					{
						displayName: 'Type',
						name: 'type',
						type: 'hidden',
						default: '={{$parameter["&key"].split("|")[1]}}',
					},
					{
						displayName: 'Title',
						name: 'title',
						type: 'string',
						displayOptions: {
							show: {
								type: [
									'title',
								],
							},
						},
						default: '',
					},
					{
						displayName: 'Rich Text',
						name: 'richText',
						type: 'boolean',
						displayOptions: {
							show: {
								type: [
									'rich_text',
								],
							},
						},
						default: false,
					},
					{
						displayName: 'Text',
						name: 'textContent',
						type: 'string',
						displayOptions: {
							show: {
								type: [
									'rich_text',
								],
								richText: [
									false,
								],
							},
						},
						default: '',
					},
					...text({
						show: {
							type: [
								'rich_text',
							],
							richText: [
								true,
							],
						},
					}),
					{
						displayName: 'Phone Number',
						name: 'phoneValue',
						type: 'string',
						displayOptions: {
							show: {
								type: [
									'phone_number',
								],
							},
						},
						default: '',
						description: `Phone number. No structure is enforced`,
					},
					{
						displayName: 'Options',
						name: 'multiSelectValue',
						type: 'multiOptions',
						typeOptions: {
							loadOptionsMethod: 'getDatabaseOptionsFromPage',
						},
						displayOptions: {
							show: {
								type: [
									'multi_select',
								],
							},
						},
						default: [],
					},
					{
						displayName: 'Option',
						name: 'selectValue',
						type: 'options',
						typeOptions: {
							loadOptionsMethod: 'getDatabaseOptionsFromPage',
						},
						displayOptions: {
							show: {
								type: [
									'select',
								],
							},
						},
						default: '',
					},
					{
						displayName: 'Email',
						name: 'emailValue',
						type: 'string',
						displayOptions: {
							show: {
								type: [
									'email',
								],
							},
						},
						default: '',
					},
					{
						displayName: 'URL',
						name: 'urlValue',
						type: 'string',
						displayOptions: {
							show: {
								type: [
									'url',
								],
							},
						},
						default: '',
						description: 'Web address',
					},
					{
						displayName: 'User IDs',
						name: 'peopleValue',
						type: 'multiOptions',
						typeOptions: {
							loadOptionsMethod: 'getUsers',
						},
						displayOptions: {
							show: {
								type: [
									'people',
								],
							},
						},
						default: [],
						description: 'List of users. Multiples can be defined separated by comma',
					},
					{
						displayName: 'Relation IDs',
						name: 'relationValue',
						type: 'string',
						typeOptions: {
							multipleValues: true,
						},
						displayOptions: {
							show: {
								type: [
									'relation',
								],
							},
						},
						default: [],
						description: 'List of databases that belong to another database. Multiples can be defined separated by comma',
					},
					{
						displayName: 'Checked',
						name: 'checkboxValue',
						displayOptions: {
							show: {
								type: [
									'checkbox',
								],
							},
						},
						type: 'boolean',
						default: false,
						description: 'Whether or not the checkbox is checked. <code>true</code> represents checked. <code>false</code> represents unchecked.',
					},
					{
						displayName: 'Number',
						name: 'numberValue',
						displayOptions: {
							show: {
								type: [
									'number',
								],
							},
						},
						type: 'number',
						default: 0,
						description: 'Number value',
					},
					{
						displayName: 'Range',
						name: 'range',
						displayOptions: {
							show: {
								type: [
									'date',
								],
							},
						},
						type: 'boolean',
						default: false,
						description: 'Weather or not you want to define a date range',
					},
					{
						displayName: 'Include Time',
						name: 'includeTime',
						displayOptions: {
							show: {
								type: [
									'date',
								],
							},
						},
						type: 'boolean',
						default: true,
						description: 'Weather or not to include the time in the date',
					},
					{
						displayName: 'Date',
						name: 'date',
						displayOptions: {
							show: {
								range: [
									false,
								],
								type: [
									'date',
								],
							},
						},
						type: 'dateTime',
						default: '',
						description: 'An ISO 8601 format date, with optional time',
					},
					{
						displayName: 'Date Start',
						name: 'dateStart',
						displayOptions: {
							show: {
								range: [
									true,
								],
								type: [
									'date',
								],
							},
						},
						type: 'dateTime',
						default: '',
						description: 'An ISO 8601 format date, with optional time',
					},
					{
						displayName: 'Date End',
						name: 'dateEnd',
						displayOptions: {
							show: {
								range: [
									true,
								],
								type: [
									'date',
								],
							},
						},
						type: 'dateTime',
						default: '',
						description: `
						An ISO 8601 formatted date, with optional time. Represents the end of a date range`,
					},
					{
						displayName: 'Timezone',
						name: 'timezone',
						type: 'options',
						displayOptions: {
							show: {
								type: [
									'date',
								],
							},
						},
						typeOptions: {
							loadOptionsMethod: 'getTimezones',
						},
						default: 'default',
						description: 'Time zone to use. By default n8n timezone is used',
					},
					{
						displayName: 'File URLs',
						name: 'fileUrls',
						placeholder: 'Add File',
						type: 'fixedCollection',
						typeOptions: {
							multipleValues: true,
							sortable: true,
						},
						displayOptions: {
							show: {
								'/version': [
									2,
								],
								type: [
									'files',
								],
							},
						},
						default: {},
						options: [
							{
								name: 'fileUrl',
								displayName: 'File',
								values: [
									{
										displayName: 'Name',
										name: 'name',
										type: 'string',
										default: '',
									},
									{
										displayName: 'File URL',
										name: 'url',
										type: 'string',
										default: '',
										description: 'Link to externally hosted file',
									},
								],
							},
						],
					},
				],
			},
		],
	},
	/* -------------------------------------------------------------------------- */
	/*                                databasePage:get                            */
	/* -------------------------------------------------------------------------- */
	{
		displayName: 'Database Page Link or ID',
		name: 'pageId',
		type: 'string',
		default: '',
		required: true,
		displayOptions: {
			show: {
				version: [
					2,
				],
				resource: [
					'databasePage',
				],
				operation: [
					'get',
				],
			},
		},
		description: `The Database Page URL from Notion's 'copy link' functionality (or just the ID contained within the URL)`,
	},
	{
		displayName: 'Simplify Output',
		name: 'simple',
		type: 'boolean',
		displayOptions: {
			show: {
				version: [
					2,
				],
				resource: [
					'databasePage',
				],
				operation: [
					'get',
				],
			},
		},
		default: true,
		description: 'Whether to return a simplified version of the response instead of the raw data',
	},
	/* -------------------------------------------------------------------------- */
	/*                                databasePage:getAll                         */
	/* -------------------------------------------------------------------------- */
	{
		displayName: 'Database Name or ID',
		name: 'databaseId',
		type: 'options',
		typeOptions: {
			loadOptionsMethod: 'getDatabases',
		},
		default: '',
		required: true,
		displayOptions: {
			show: {
				resource: [
					'databasePage',
				],
				operation: [
					'getAll',
				],
			},
		},
	},
	{
		displayName: 'Return All',
		name: 'returnAll',
		type: 'boolean',
		displayOptions: {
			show: {
				resource: [
					'databasePage',
				],
				operation: [
					'getAll',
				],
			},
		},
		default: false,
		description: 'Whether to return all results or only up to a given limit',
	},
	{
		displayName: 'Limit',
		name: 'limit',
		type: 'number',
		displayOptions: {
			show: {
				resource: [
					'databasePage',
				],
				operation: [
					'getAll',
				],
				returnAll: [
					false,
				],
			},
		},
		typeOptions: {
			minValue: 1,
			maxValue: 100,
		},
		default: 50,
		description: 'How many results to return',
	},
	{
		displayName: 'Simplify Output',
		name: 'simple',
		type: 'boolean',
		displayOptions: {
			show: {
				resource: [
					'databasePage',
				],
				operation: [
					'getAll',
				],
			},
		},
		default: true,
		description: 'Whether to return a simplified version of the response instead of the raw data',
	},
	...getSearchFilters('databasePage'),
	{
		displayName: 'Options',
		name: 'options',
		type: 'collection',
		displayOptions: {
			show: {
				operation: [
					'getAll',
				],
				resource: [
					'databasePage',
				],
			},
		},
		default: {},
		placeholder: 'Add Field',
		options: [
			{
				displayName: 'Download Files',
				name: 'downloadFiles',
				type: 'boolean',
				displayOptions: {
					show: {
						'/version': [
							2,
						],
						'/resource': [
							'databasePage',
						],
						'/operation': [
							'getAll',
						],
					},
				},
				default: false,
				description: 'If a database field contains a file, whether to download it',
			},
			{
				displayName: 'Filters',
				name: 'filter',
				placeholder: 'Add Filter',
				type: 'fixedCollection',
				typeOptions: {
					multipleValues: false,
				},
				displayOptions: {
					show: {
						'/version': [
							1,
						],
					},
				},
				default: {},
				options: [
					{
						displayName: 'Single Condition',
						name: 'singleCondition',
						values: [
							...filters(getConditions()),
						],
					},
					{
						displayName: 'Multiple Condition',
						name: 'multipleCondition',
						values: [
							{
								displayName: 'Condition',
								name: 'condition',
								placeholder: 'Add Condition',
								type: 'fixedCollection',
								typeOptions: {
									multipleValues: true,
								},
								default: {},
								options: [
									{
										displayName: 'OR',
										name: 'or',
										values: [
											...filters(getConditions()),
										],
									},
									{
										displayName: 'AND',
										name: 'and',
										values: [
											...filters(getConditions()),
										],
									},
								],
							},
						],
					},
				],
			},
			{
				displayName: 'Sort',
				name: 'sort',
				placeholder: 'Add Sort',
				type: 'fixedCollection',
				typeOptions: {
					multipleValues: true,
				},
				default: {},
				options: [
					{
						displayName: 'Sort',
						name: 'sortValue',
						values: [
							{
								displayName: 'Timestamp',
								name: 'timestamp',
								type: 'boolean',
								default: false,
								description: `Whether or not to use the record's timestamp to sort the response`,
							},
							{
								displayName: 'Property Name',
								name: 'key',
								type: 'options',
								displayOptions: {
									show: {
										timestamp: [
											false,
										],
									},
								},
								typeOptions: {
									loadOptionsMethod: 'getFilterProperties',
									loadOptionsDependsOn: [
										'datatabaseId',
									],
								},
								default: '',
								description: 'The name of the property to filter by',
							},
							{
								displayName: 'Property Name',
								name: 'key',
								type: 'options',
								options: [
									{
										name: 'Created Time',
										value: 'created_time',
									},
									{
										name: 'Last Edited Time',
										value: 'last_edited_time',
									},
								],
								displayOptions: {
									show: {
										timestamp: [
											true,
										],
									},
								},
								default: '',
								description: 'The name of the property to filter by',
							},
							{
								displayName: 'Type',
								name: 'type',
								type: 'hidden',
								displayOptions: {
									show: {
										timestamp: [
											true,
										],
									},
								},
								default: '={{$parameter["&key"].split("|")[1]}}',
							},
							{
								displayName: 'Direction',
								name: 'direction',
								type: 'options',
								options: [
									{
										name: 'Ascending',
										value: 'ascending',
									},
									{
										name: 'Descending',
										value: 'descending',
									},
								],
								default: '',
								description: 'The direction to sort',
							},
						],
					},
				],
			},
		],
	},
] as INodeProperties[];<|MERGE_RESOLUTION|>--- conflicted
+++ resolved
@@ -2,7 +2,7 @@
 	INodeProperties,
 } from 'n8n-workflow';
 
-import { 
+import {
 	getConditions,
 	getSearchFilters,
 } from './GenericFunctions';
@@ -55,8 +55,6 @@
 		],
 		default: 'create',
 	},
-<<<<<<< HEAD
-=======
 	{
 		displayName: 'Operation',
 		name: 'operation',
@@ -90,7 +88,6 @@
 		],
 		default: 'create',
 	},
->>>>>>> 6a2db6d1
 ] as INodeProperties[];
 
 export const databasePageFields = [
