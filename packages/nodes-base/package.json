{
  "name": "n8n-nodes-base",
  "version": "0.180.0",
  "description": "Base nodes of n8n",
  "license": "SEE LICENSE IN LICENSE.md",
  "homepage": "https://n8n.io",
  "author": {
    "name": "Jan Oberhauser",
    "email": "jan@n8n.io"
  },
  "repository": {
    "type": "git",
    "url": "git+https://github.com/n8n-io/n8n.git"
  },
  "main": "dist/src/index",
  "types": "dist/src/index.d.ts",
  "scripts": {
    "dev": "npm run watch",
    "build": "tsc && gulp build:icons && gulp build:translations",
    "build:translations": "gulp build:translations",
    "format": "cd ../.. && node_modules/prettier/bin-prettier.js packages/nodes-base/**/**.ts --write",
    "lint": "tslint -p tsconfig.json -c tslint.json",
<<<<<<< HEAD
    "lintfix": "tslint --fix -p tsconfig.json -c tslint.json",
    "lintfix:plugin": "cd ../.. && node_modules/eslint/bin/eslint.js packages/nodes-base/nodes --fix",
=======
    "lintfix:original": "tslint --fix -p tsconfig.json -c tslint.json",
    "lintfix": "cd ../.. && node_modules/eslint/bin/eslint.js packages/nodes-base/nodes --fix",
>>>>>>> 0cf282d5
    "nodelinter": "nodelinter",
    "watch": "tsc --watch",
    "test": "jest"
  },
  "files": [
    "dist"
  ],
  "n8n": {
    "credentials": [
      "dist/credentials/ActionNetworkApi.credentials.js",
      "dist/credentials/ActiveCampaignApi.credentials.js",
      "dist/credentials/AcuitySchedulingApi.credentials.js",
      "dist/credentials/AcuitySchedulingOAuth2Api.credentials.js",
      "dist/credentials/AffinityApi.credentials.js",
      "dist/credentials/AgileCrmApi.credentials.js",
      "dist/credentials/AirtableApi.credentials.js",
      "dist/credentials/Amqp.credentials.js",
      "dist/credentials/ApiTemplateIoApi.credentials.js",
      "dist/credentials/AsanaApi.credentials.js",
      "dist/credentials/AsanaOAuth2Api.credentials.js",
      "dist/credentials/AutomizyApi.credentials.js",
      "dist/credentials/AutopilotApi.credentials.js",
      "dist/credentials/Aws.credentials.js",
      "dist/credentials/BambooHrApi.credentials.js",
      "dist/credentials/BannerbearApi.credentials.js",
      "dist/credentials/BaserowApi.credentials.js",
      "dist/credentials/BeeminderApi.credentials.js",
      "dist/credentials/BitbucketApi.credentials.js",
      "dist/credentials/BitlyApi.credentials.js",
      "dist/credentials/BitlyOAuth2Api.credentials.js",
      "dist/credentials/BitwardenApi.credentials.js",
      "dist/credentials/BoxOAuth2Api.credentials.js",
      "dist/credentials/BrandfetchApi.credentials.js",
      "dist/credentials/BubbleApi.credentials.js",
      "dist/credentials/CalApi.credentials.js",
      "dist/credentials/CalendlyApi.credentials.js",
      "dist/credentials/ChargebeeApi.credentials.js",
      "dist/credentials/CircleCiApi.credentials.js",
      "dist/credentials/CiscoWebexOAuth2Api.credentials.js",
      "dist/credentials/ClearbitApi.credentials.js",
      "dist/credentials/ClickUpApi.credentials.js",
      "dist/credentials/ClickUpOAuth2Api.credentials.js",
      "dist/credentials/ClockifyApi.credentials.js",
      "dist/credentials/CockpitApi.credentials.js",
      "dist/credentials/CodaApi.credentials.js",
      "dist/credentials/ContentfulApi.credentials.js",
      "dist/credentials/ConvertKitApi.credentials.js",
      "dist/credentials/CopperApi.credentials.js",
      "dist/credentials/CortexApi.credentials.js",
      "dist/credentials/CrateDb.credentials.js",
      "dist/credentials/CustomerIoApi.credentials.js",
      "dist/credentials/DeepLApi.credentials.js",
      "dist/credentials/DemioApi.credentials.js",
      "dist/credentials/DhlApi.credentials.js",
      "dist/credentials/DiscourseApi.credentials.js",
      "dist/credentials/DisqusApi.credentials.js",
      "dist/credentials/DriftApi.credentials.js",
      "dist/credentials/DriftOAuth2Api.credentials.js",
      "dist/credentials/DropboxApi.credentials.js",
      "dist/credentials/DropboxOAuth2Api.credentials.js",
      "dist/credentials/DropcontactApi.credentials.js",
      "dist/credentials/EgoiApi.credentials.js",
      "dist/credentials/ElasticsearchApi.credentials.js",
      "dist/credentials/ElasticSecurityApi.credentials.js",
      "dist/credentials/EmeliaApi.credentials.js",
      "dist/credentials/ERPNextApi.credentials.js",
      "dist/credentials/EventbriteApi.credentials.js",
      "dist/credentials/EventbriteOAuth2Api.credentials.js",
      "dist/credentials/FacebookGraphApi.credentials.js",
      "dist/credentials/FacebookGraphAppApi.credentials.js",
      "dist/credentials/FigmaApi.credentials.js",
      "dist/credentials/FileMaker.credentials.js",
      "dist/credentials/FlowApi.credentials.js",
      "dist/credentials/FormIoApi.credentials.js",
      "dist/credentials/FormstackApi.credentials.js",
      "dist/credentials/FormstackOAuth2Api.credentials.js",
      "dist/credentials/FreshdeskApi.credentials.js",
      "dist/credentials/FreshserviceApi.credentials.js",
      "dist/credentials/FreshworksCrmApi.credentials.js",
      "dist/credentials/Ftp.credentials.js",
      "dist/credentials/GetResponseApi.credentials.js",
      "dist/credentials/GetResponseOAuth2Api.credentials.js",
      "dist/credentials/GhostAdminApi.credentials.js",
      "dist/credentials/GhostContentApi.credentials.js",
      "dist/credentials/GithubApi.credentials.js",
      "dist/credentials/GithubOAuth2Api.credentials.js",
      "dist/credentials/GitlabApi.credentials.js",
      "dist/credentials/GitlabOAuth2Api.credentials.js",
      "dist/credentials/GitPassword.credentials.js",
      "dist/credentials/GmailOAuth2Api.credentials.js",
      "dist/credentials/GoogleAnalyticsOAuth2Api.credentials.js",
      "dist/credentials/GoogleApi.credentials.js",
      "dist/credentials/GoogleBigQueryOAuth2Api.credentials.js",
      "dist/credentials/GoogleBooksOAuth2Api.credentials.js",
      "dist/credentials/GoogleCalendarOAuth2Api.credentials.js",
      "dist/credentials/GoogleCloudNaturalLanguageOAuth2Api.credentials.js",
      "dist/credentials/GoogleContactsOAuth2Api.credentials.js",
      "dist/credentials/GoogleDocsOAuth2Api.credentials.js",
      "dist/credentials/GoogleDriveOAuth2Api.credentials.js",
      "dist/credentials/GoogleFirebaseCloudFirestoreOAuth2Api.credentials.js",
      "dist/credentials/GoogleFirebaseRealtimeDatabaseOAuth2Api.credentials.js",
      "dist/credentials/GoogleOAuth2Api.credentials.js",
      "dist/credentials/GooglePerspectiveOAuth2Api.credentials.js",
      "dist/credentials/GoogleSheetsOAuth2Api.credentials.js",
      "dist/credentials/GoogleSlidesOAuth2Api.credentials.js",
      "dist/credentials/GoogleTasksOAuth2Api.credentials.js",
      "dist/credentials/GoogleTranslateOAuth2Api.credentials.js",
      "dist/credentials/GotifyApi.credentials.js",
      "dist/credentials/GoToWebinarOAuth2Api.credentials.js",
      "dist/credentials/GristApi.credentials.js",
      "dist/credentials/GrafanaApi.credentials.js",
      "dist/credentials/GSuiteAdminOAuth2Api.credentials.js",
      "dist/credentials/GumroadApi.credentials.js",
      "dist/credentials/HaloPSAApi.credentials.js",
      "dist/credentials/HarvestApi.credentials.js",
      "dist/credentials/HarvestOAuth2Api.credentials.js",
      "dist/credentials/HelpScoutOAuth2Api.credentials.js",
      "dist/credentials/HomeAssistantApi.credentials.js",
      "dist/credentials/HttpBasicAuth.credentials.js",
      "dist/credentials/HttpDigestAuth.credentials.js",
      "dist/credentials/HttpHeaderAuth.credentials.js",
      "dist/credentials/HttpQueryAuth.credentials.js",
      "dist/credentials/HubspotApi.credentials.js",
      "dist/credentials/HubspotAppToken.credentials.js",
      "dist/credentials/HubspotDeveloperApi.credentials.js",
      "dist/credentials/HubspotOAuth2Api.credentials.js",
      "dist/credentials/HumanticAiApi.credentials.js",
      "dist/credentials/HunterApi.credentials.js",
      "dist/credentials/Imap.credentials.js",
      "dist/credentials/IntercomApi.credentials.js",
      "dist/credentials/InvoiceNinjaApi.credentials.js",
      "dist/credentials/IterableApi.credentials.js",
      "dist/credentials/JenkinsApi.credentials.js",
      "dist/credentials/JiraSoftwareCloudApi.credentials.js",
      "dist/credentials/JiraSoftwareServerApi.credentials.js",
      "dist/credentials/JotFormApi.credentials.js",
      "dist/credentials/Kafka.credentials.js",
      "dist/credentials/KeapOAuth2Api.credentials.js",
      "dist/credentials/KitemakerApi.credentials.js",
      "dist/credentials/KoBoToolboxApi.credentials.js",
      "dist/credentials/LemlistApi.credentials.js",
      "dist/credentials/LinearApi.credentials.js",
      "dist/credentials/LineNotifyOAuth2Api.credentials.js",
      "dist/credentials/LingvaNexApi.credentials.js",
      "dist/credentials/LinkedInOAuth2Api.credentials.js",
      "dist/credentials/Magento2Api.credentials.js",
      "dist/credentials/MailcheckApi.credentials.js",
      "dist/credentials/MailchimpApi.credentials.js",
      "dist/credentials/MailchimpOAuth2Api.credentials.js",
      "dist/credentials/MailerLiteApi.credentials.js",
      "dist/credentials/MailgunApi.credentials.js",
      "dist/credentials/MailjetEmailApi.credentials.js",
      "dist/credentials/MailjetSmsApi.credentials.js",
      "dist/credentials/MandrillApi.credentials.js",
      "dist/credentials/MarketstackApi.credentials.js",
      "dist/credentials/MatrixApi.credentials.js",
      "dist/credentials/MattermostApi.credentials.js",
      "dist/credentials/MauticApi.credentials.js",
      "dist/credentials/MauticOAuth2Api.credentials.js",
      "dist/credentials/MediumApi.credentials.js",
      "dist/credentials/MediumOAuth2Api.credentials.js",
      "dist/credentials/MessageBirdApi.credentials.js",
      "dist/credentials/MicrosoftDynamicsOAuth2Api.credentials.js",
      "dist/credentials/MicrosoftExcelOAuth2Api.credentials.js",
      "dist/credentials/MicrosoftGraphSecurityOAuth2Api.credentials.js",
      "dist/credentials/MicrosoftOAuth2Api.credentials.js",
      "dist/credentials/MicrosoftOneDriveOAuth2Api.credentials.js",
      "dist/credentials/MicrosoftOutlookOAuth2Api.credentials.js",
      "dist/credentials/MicrosoftSql.credentials.js",
      "dist/credentials/MicrosoftTeamsOAuth2Api.credentials.js",
      "dist/credentials/MicrosoftToDoOAuth2Api.credentials.js",
      "dist/credentials/MindeeInvoiceApi.credentials.js",
      "dist/credentials/MindeeReceiptApi.credentials.js",
      "dist/credentials/MispApi.credentials.js",
      "dist/credentials/MoceanApi.credentials.js",
      "dist/credentials/MondayComApi.credentials.js",
      "dist/credentials/MondayComOAuth2Api.credentials.js",
      "dist/credentials/MongoDb.credentials.js",
      "dist/credentials/MonicaCrmApi.credentials.js",
      "dist/credentials/Mqtt.credentials.js",
      "dist/credentials/Msg91Api.credentials.js",
      "dist/credentials/MySql.credentials.js",
      "dist/credentials/NasaApi.credentials.js",
      "dist/credentials/NetlifyApi.credentials.js",
      "dist/credentials/NextCloudApi.credentials.js",
      "dist/credentials/NextCloudOAuth2Api.credentials.js",
      "dist/credentials/NocoDb.credentials.js",
      "dist/credentials/NotionApi.credentials.js",
      "dist/credentials/NotionOAuth2Api.credentials.js",
      "dist/credentials/OAuth1Api.credentials.js",
      "dist/credentials/OAuth2Api.credentials.js",
      "dist/credentials/OdooApi.credentials.js",
      "dist/credentials/OneSimpleApi.credentials.js",
      "dist/credentials/OnfleetApi.credentials.js",
      "dist/credentials/OpenWeatherMapApi.credentials.js",
      "dist/credentials/OrbitApi.credentials.js",
      "dist/credentials/OuraApi.credentials.js",
      "dist/credentials/PaddleApi.credentials.js",
      "dist/credentials/PagerDutyApi.credentials.js",
      "dist/credentials/PagerDutyOAuth2Api.credentials.js",
      "dist/credentials/PayPalApi.credentials.js",
      "dist/credentials/PeekalinkApi.credentials.js",
      "dist/credentials/PhantombusterApi.credentials.js",
      "dist/credentials/PhilipsHueOAuth2Api.credentials.js",
      "dist/credentials/PipedriveApi.credentials.js",
      "dist/credentials/PipedriveOAuth2Api.credentials.js",
      "dist/credentials/PlivoApi.credentials.js",
      "dist/credentials/Postgres.credentials.js",
      "dist/credentials/PostHogApi.credentials.js",
      "dist/credentials/PostmarkApi.credentials.js",
      "dist/credentials/ProfitWellApi.credentials.js",
      "dist/credentials/PushbulletOAuth2Api.credentials.js",
      "dist/credentials/PushcutApi.credentials.js",
      "dist/credentials/PushoverApi.credentials.js",
      "dist/credentials/QuestDb.credentials.js",
      "dist/credentials/QuickBaseApi.credentials.js",
      "dist/credentials/QuickBooksOAuth2Api.credentials.js",
      "dist/credentials/RabbitMQ.credentials.js",
      "dist/credentials/RaindropOAuth2Api.credentials.js",
      "dist/credentials/RedditOAuth2Api.credentials.js",
      "dist/credentials/Redis.credentials.js",
      "dist/credentials/RocketchatApi.credentials.js",
      "dist/credentials/RundeckApi.credentials.js",
      "dist/credentials/S3.credentials.js",
      "dist/credentials/SalesforceJwtApi.credentials.js",
      "dist/credentials/SalesforceOAuth2Api.credentials.js",
      "dist/credentials/SalesmateApi.credentials.js",
      "dist/credentials/SeaTableApi.credentials.js",
      "dist/credentials/SecurityScorecardApi.credentials.js",
      "dist/credentials/SegmentApi.credentials.js",
      "dist/credentials/SendGridApi.credentials.js",
      "dist/credentials/SendyApi.credentials.js",
      "dist/credentials/SentryIoApi.credentials.js",
      "dist/credentials/SentryIoOAuth2Api.credentials.js",
      "dist/credentials/SentryIoServerApi.credentials.js",
      "dist/credentials/ServiceNowOAuth2Api.credentials.js",
      "dist/credentials/ServiceNowBasicApi.credentials.js",
      "dist/credentials/Sftp.credentials.js",
      "dist/credentials/ShopifyApi.credentials.js",
      "dist/credentials/Signl4Api.credentials.js",
      "dist/credentials/SlackApi.credentials.js",
      "dist/credentials/SlackOAuth2Api.credentials.js",
      "dist/credentials/Sms77Api.credentials.js",
      "dist/credentials/Smtp.credentials.js",
      "dist/credentials/Snowflake.credentials.js",
      "dist/credentials/SplunkApi.credentials.js",
      "dist/credentials/SpontitApi.credentials.js",
      "dist/credentials/SpotifyOAuth2Api.credentials.js",
      "dist/credentials/SshPassword.credentials.js",
      "dist/credentials/SshPrivateKey.credentials.js",
      "dist/credentials/StackbyApi.credentials.js",
      "dist/credentials/StoryblokContentApi.credentials.js",
      "dist/credentials/StoryblokManagementApi.credentials.js",
      "dist/credentials/StrapiApi.credentials.js",
      "dist/credentials/StravaOAuth2Api.credentials.js",
      "dist/credentials/StripeApi.credentials.js",
      "dist/credentials/SupabaseApi.credentials.js",
      "dist/credentials/SurveyMonkeyApi.credentials.js",
      "dist/credentials/SurveyMonkeyOAuth2Api.credentials.js",
      "dist/credentials/SyncroMspApi.credentials.js",
      "dist/credentials/TaigaApi.credentials.js",
      "dist/credentials/TapfiliateApi.credentials.js",
      "dist/credentials/TelegramApi.credentials.js",
      "dist/credentials/TheHiveApi.credentials.js",
      "dist/credentials/TimescaleDb.credentials.js",
      "dist/credentials/TodoistApi.credentials.js",
      "dist/credentials/TodoistOAuth2Api.credentials.js",
      "dist/credentials/TogglApi.credentials.js",
      "dist/credentials/TravisCiApi.credentials.js",
      "dist/credentials/TrelloApi.credentials.js",
      "dist/credentials/TwakeCloudApi.credentials.js",
      "dist/credentials/TwakeServerApi.credentials.js",
      "dist/credentials/TwilioApi.credentials.js",
      "dist/credentials/TwistOAuth2Api.credentials.js",
      "dist/credentials/TwitterOAuth1Api.credentials.js",
      "dist/credentials/TypeformApi.credentials.js",
      "dist/credentials/TypeformOAuth2Api.credentials.js",
      "dist/credentials/UnleashedSoftwareApi.credentials.js",
      "dist/credentials/UpleadApi.credentials.js",
      "dist/credentials/UProcApi.credentials.js",
      "dist/credentials/UptimeRobotApi.credentials.js",
      "dist/credentials/UrlScanIoApi.credentials.js",
      "dist/credentials/VeroApi.credentials.js",
      "dist/credentials/VonageApi.credentials.js",
      "dist/credentials/WebflowApi.credentials.js",
      "dist/credentials/WebflowOAuth2Api.credentials.js",
      "dist/credentials/WekanApi.credentials.js",
      "dist/credentials/WiseApi.credentials.js",
      "dist/credentials/WooCommerceApi.credentials.js",
      "dist/credentials/WordpressApi.credentials.js",
      "dist/credentials/WorkableApi.credentials.js",
      "dist/credentials/WufooApi.credentials.js",
      "dist/credentials/XeroOAuth2Api.credentials.js",
      "dist/credentials/YourlsApi.credentials.js",
      "dist/credentials/YouTubeOAuth2Api.credentials.js",
      "dist/credentials/ZammadBasicAuthApi.credentials.js",
      "dist/credentials/ZammadTokenAuthApi.credentials.js",
      "dist/credentials/ZendeskApi.credentials.js",
      "dist/credentials/ZendeskOAuth2Api.credentials.js",
      "dist/credentials/ZohoOAuth2Api.credentials.js",
      "dist/credentials/ZoomApi.credentials.js",
      "dist/credentials/ZoomOAuth2Api.credentials.js",
      "dist/credentials/ZulipApi.credentials.js"
    ],
    "nodes": [
      "dist/nodes/ActionNetwork/ActionNetwork.node.js",
      "dist/nodes/ActiveCampaign/ActiveCampaign.node.js",
      "dist/nodes/ActiveCampaign/ActiveCampaignTrigger.node.js",
      "dist/nodes/AcuityScheduling/AcuitySchedulingTrigger.node.js",
      "dist/nodes/Affinity/Affinity.node.js",
      "dist/nodes/Affinity/AffinityTrigger.node.js",
      "dist/nodes/AgileCrm/AgileCrm.node.js",
      "dist/nodes/Airtable/Airtable.node.js",
      "dist/nodes/Airtable/AirtableTrigger.node.js",
      "dist/nodes/Amqp/Amqp.node.js",
      "dist/nodes/Amqp/AmqpTrigger.node.js",
      "dist/nodes/ApiTemplateIo/ApiTemplateIo.node.js",
      "dist/nodes/Asana/Asana.node.js",
      "dist/nodes/Asana/AsanaTrigger.node.js",
      "dist/nodes/Automizy/Automizy.node.js",
      "dist/nodes/Autopilot/Autopilot.node.js",
      "dist/nodes/Autopilot/AutopilotTrigger.node.js",
      "dist/nodes/Aws/AwsLambda.node.js",
      "dist/nodes/Aws/AwsSns.node.js",
      "dist/nodes/Aws/AwsSnsTrigger.node.js",
      "dist/nodes/Aws/Comprehend/AwsComprehend.node.js",
      "dist/nodes/Aws/DynamoDB/AwsDynamoDB.node.js",
      "dist/nodes/Aws/Rekognition/AwsRekognition.node.js",
      "dist/nodes/Aws/S3/AwsS3.node.js",
      "dist/nodes/Aws/SES/AwsSes.node.js",
      "dist/nodes/Aws/SQS/AwsSqs.node.js",
      "dist/nodes/Aws/Textract/AwsTextract.node.js",
      "dist/nodes/Aws/Transcribe/AwsTranscribe.node.js",
      "dist/nodes/BambooHr/BambooHr.node.js",
      "dist/nodes/Bannerbear/Bannerbear.node.js",
      "dist/nodes/Baserow/Baserow.node.js",
      "dist/nodes/Beeminder/Beeminder.node.js",
      "dist/nodes/Bitbucket/BitbucketTrigger.node.js",
      "dist/nodes/Bitly/Bitly.node.js",
      "dist/nodes/Bitwarden/Bitwarden.node.js",
      "dist/nodes/Box/Box.node.js",
      "dist/nodes/Box/BoxTrigger.node.js",
      "dist/nodes/Brandfetch/Brandfetch.node.js",
      "dist/nodes/Bubble/Bubble.node.js",
      "dist/nodes/Cal/CalTrigger.node.js",
      "dist/nodes/Calendly/CalendlyTrigger.node.js",
      "dist/nodes/Chargebee/Chargebee.node.js",
      "dist/nodes/Chargebee/ChargebeeTrigger.node.js",
      "dist/nodes/CircleCi/CircleCi.node.js",
      "dist/nodes/Cisco/Webex/CiscoWebex.node.js",
      "dist/nodes/Cisco/Webex/CiscoWebexTrigger.node.js",
      "dist/nodes/Clearbit/Clearbit.node.js",
      "dist/nodes/ClickUp/ClickUp.node.js",
      "dist/nodes/ClickUp/ClickUpTrigger.node.js",
      "dist/nodes/Clockify/Clockify.node.js",
      "dist/nodes/Clockify/ClockifyTrigger.node.js",
      "dist/nodes/Cockpit/Cockpit.node.js",
      "dist/nodes/Coda/Coda.node.js",
      "dist/nodes/CoinGecko/CoinGecko.node.js",
      "dist/nodes/Compression/Compression.node.js",
      "dist/nodes/Contentful/Contentful.node.js",
      "dist/nodes/ConvertKit/ConvertKit.node.js",
      "dist/nodes/ConvertKit/ConvertKitTrigger.node.js",
      "dist/nodes/Copper/Copper.node.js",
      "dist/nodes/Copper/CopperTrigger.node.js",
      "dist/nodes/Cortex/Cortex.node.js",
      "dist/nodes/CrateDb/CrateDb.node.js",
      "dist/nodes/Cron/Cron.node.js",
      "dist/nodes/Crypto/Crypto.node.js",
      "dist/nodes/CustomerIo/CustomerIo.node.js",
      "dist/nodes/CustomerIo/CustomerIoTrigger.node.js",
      "dist/nodes/DateTime/DateTime.node.js",
      "dist/nodes/DeepL/DeepL.node.js",
      "dist/nodes/Demio/Demio.node.js",
      "dist/nodes/Dhl/Dhl.node.js",
      "dist/nodes/Discord/Discord.node.js",
      "dist/nodes/Discourse/Discourse.node.js",
      "dist/nodes/Disqus/Disqus.node.js",
      "dist/nodes/Drift/Drift.node.js",
      "dist/nodes/Dropbox/Dropbox.node.js",
      "dist/nodes/Dropcontact/Dropcontact.node.js",
      "dist/nodes/EditImage/EditImage.node.js",
      "dist/nodes/Egoi/Egoi.node.js",
      "dist/nodes/Elastic/Elasticsearch/Elasticsearch.node.js",
      "dist/nodes/Elastic/ElasticSecurity/ElasticSecurity.node.js",
      "dist/nodes/EmailReadImap/EmailReadImap.node.js",
      "dist/nodes/EmailSend/EmailSend.node.js",
      "dist/nodes/Emelia/Emelia.node.js",
      "dist/nodes/Emelia/EmeliaTrigger.node.js",
      "dist/nodes/ERPNext/ERPNext.node.js",
      "dist/nodes/ErrorTrigger/ErrorTrigger.node.js",
      "dist/nodes/Eventbrite/EventbriteTrigger.node.js",
      "dist/nodes/ExecuteCommand/ExecuteCommand.node.js",
      "dist/nodes/ExecuteWorkflow/ExecuteWorkflow.node.js",
      "dist/nodes/Facebook/FacebookGraphApi.node.js",
      "dist/nodes/Facebook/FacebookTrigger.node.js",
      "dist/nodes/Figma/FigmaTrigger.node.js",
      "dist/nodes/FileMaker/FileMaker.node.js",
      "dist/nodes/Flow/Flow.node.js",
      "dist/nodes/Flow/FlowTrigger.node.js",
      "dist/nodes/FormIo/FormIoTrigger.node.js",
      "dist/nodes/Formstack/FormstackTrigger.node.js",
      "dist/nodes/Freshdesk/Freshdesk.node.js",
      "dist/nodes/Freshservice/Freshservice.node.js",
      "dist/nodes/FreshworksCrm/FreshworksCrm.node.js",
      "dist/nodes/Ftp/Ftp.node.js",
      "dist/nodes/Function/Function.node.js",
      "dist/nodes/FunctionItem/FunctionItem.node.js",
      "dist/nodes/GetResponse/GetResponse.node.js",
      "dist/nodes/GetResponse/GetResponseTrigger.node.js",
      "dist/nodes/Ghost/Ghost.node.js",
      "dist/nodes/Git/Git.node.js",
      "dist/nodes/Github/Github.node.js",
      "dist/nodes/Github/GithubTrigger.node.js",
      "dist/nodes/Gitlab/Gitlab.node.js",
      "dist/nodes/Gitlab/GitlabTrigger.node.js",
      "dist/nodes/Google/Analytics/GoogleAnalytics.node.js",
      "dist/nodes/Google/BigQuery/GoogleBigQuery.node.js",
      "dist/nodes/Google/Books/GoogleBooks.node.js",
      "dist/nodes/Google/Calendar/GoogleCalendar.node.js",
      "dist/nodes/Google/Calendar/GoogleCalendarTrigger.node.js",
      "dist/nodes/Google/Chat/GoogleChat.node.js",
      "dist/nodes/Google/CloudNaturalLanguage/GoogleCloudNaturalLanguage.node.js",
      "dist/nodes/Google/Contacts/GoogleContacts.node.js",
      "dist/nodes/Google/Docs/GoogleDocs.node.js",
      "dist/nodes/Google/Drive/GoogleDrive.node.js",
      "dist/nodes/Google/Drive/GoogleDriveTrigger.node.js",
      "dist/nodes/Google/Firebase/CloudFirestore/CloudFirestore.node.js",
      "dist/nodes/Google/Firebase/RealtimeDatabase/RealtimeDatabase.node.js",
      "dist/nodes/Google/Gmail/Gmail.node.js",
      "dist/nodes/Google/GSuiteAdmin/GSuiteAdmin.node.js",
      "dist/nodes/Google/Perspective/GooglePerspective.node.js",
      "dist/nodes/Google/Sheet/GoogleSheets.node.js",
      "dist/nodes/Google/Slides/GoogleSlides.node.js",
      "dist/nodes/Google/Task/GoogleTasks.node.js",
      "dist/nodes/Google/Translate/GoogleTranslate.node.js",
      "dist/nodes/Google/YouTube/YouTube.node.js",
      "dist/nodes/Gotify/Gotify.node.js",
      "dist/nodes/GoToWebinar/GoToWebinar.node.js",
      "dist/nodes/Grafana/Grafana.node.js",
      "dist/nodes/GraphQL/GraphQL.node.js",
      "dist/nodes/Grist/Grist.node.js",
      "dist/nodes/Gumroad/GumroadTrigger.node.js",
      "dist/nodes/HackerNews/HackerNews.node.js",
      "dist/nodes/HaloPSA/HaloPSA.node.js",
      "dist/nodes/Harvest/Harvest.node.js",
      "dist/nodes/HelpScout/HelpScout.node.js",
      "dist/nodes/HelpScout/HelpScoutTrigger.node.js",
      "dist/nodes/HomeAssistant/HomeAssistant.node.js",
      "dist/nodes/HtmlExtract/HtmlExtract.node.js",
      "dist/nodes/HttpRequest/HttpRequest.node.js",
      "dist/nodes/Hubspot/Hubspot.node.js",
      "dist/nodes/Hubspot/HubspotTrigger.node.js",
      "dist/nodes/HumanticAI/HumanticAi.node.js",
      "dist/nodes/Hunter/Hunter.node.js",
      "dist/nodes/ICalendar/ICalendar.node.js",
      "dist/nodes/If/If.node.js",
      "dist/nodes/Intercom/Intercom.node.js",
      "dist/nodes/Interval/Interval.node.js",
      "dist/nodes/InvoiceNinja/InvoiceNinja.node.js",
      "dist/nodes/InvoiceNinja/InvoiceNinjaTrigger.node.js",
      "dist/nodes/ItemLists/ItemLists.node.js",
      "dist/nodes/Iterable/Iterable.node.js",
      "dist/nodes/Jenkins/Jenkins.node.js",
      "dist/nodes/Jira/Jira.node.js",
      "dist/nodes/Jira/JiraTrigger.node.js",
      "dist/nodes/JotForm/JotFormTrigger.node.js",
      "dist/nodes/Kafka/Kafka.node.js",
      "dist/nodes/Kafka/KafkaTrigger.node.js",
      "dist/nodes/Keap/Keap.node.js",
      "dist/nodes/Keap/KeapTrigger.node.js",
      "dist/nodes/Kitemaker/Kitemaker.node.js",
      "dist/nodes/KoBoToolbox/KoBoToolbox.node.js",
      "dist/nodes/KoBoToolbox/KoBoToolboxTrigger.node.js",
      "dist/nodes/Lemlist/Lemlist.node.js",
      "dist/nodes/Lemlist/LemlistTrigger.node.js",
      "dist/nodes/Line/Line.node.js",
      "dist/nodes/Linear/Linear.node.js",
      "dist/nodes/Linear/LinearTrigger.node.js",
      "dist/nodes/LingvaNex/LingvaNex.node.js",
      "dist/nodes/LinkedIn/LinkedIn.node.js",
      "dist/nodes/LocalFileTrigger/LocalFileTrigger.node.js",
      "dist/nodes/Magento/Magento2.node.js",
      "dist/nodes/Mailcheck/Mailcheck.node.js",
      "dist/nodes/Mailchimp/Mailchimp.node.js",
      "dist/nodes/Mailchimp/MailchimpTrigger.node.js",
      "dist/nodes/MailerLite/MailerLite.node.js",
      "dist/nodes/MailerLite/MailerLiteTrigger.node.js",
      "dist/nodes/Mailgun/Mailgun.node.js",
      "dist/nodes/Mailjet/Mailjet.node.js",
      "dist/nodes/Mailjet/MailjetTrigger.node.js",
      "dist/nodes/Mandrill/Mandrill.node.js",
      "dist/nodes/Markdown/Markdown.node.js",
      "dist/nodes/Marketstack/Marketstack.node.js",
      "dist/nodes/Matrix/Matrix.node.js",
      "dist/nodes/Mattermost/Mattermost.node.js",
      "dist/nodes/Mautic/Mautic.node.js",
      "dist/nodes/Mautic/MauticTrigger.node.js",
      "dist/nodes/Medium/Medium.node.js",
      "dist/nodes/Merge/Merge.node.js",
      "dist/nodes/MessageBird/MessageBird.node.js",
      "dist/nodes/Microsoft/Dynamics/MicrosoftDynamicsCrm.node.js",
      "dist/nodes/Microsoft/Excel/MicrosoftExcel.node.js",
      "dist/nodes/Microsoft/GraphSecurity/MicrosoftGraphSecurity.node.js",
      "dist/nodes/Microsoft/OneDrive/MicrosoftOneDrive.node.js",
      "dist/nodes/Microsoft/Outlook/MicrosoftOutlook.node.js",
      "dist/nodes/Microsoft/Sql/MicrosoftSql.node.js",
      "dist/nodes/Microsoft/Teams/MicrosoftTeams.node.js",
      "dist/nodes/Microsoft/ToDo/MicrosoftToDo.node.js",
      "dist/nodes/Mindee/Mindee.node.js",
      "dist/nodes/Misp/Misp.node.js",
      "dist/nodes/Mocean/Mocean.node.js",
      "dist/nodes/MondayCom/MondayCom.node.js",
      "dist/nodes/MongoDb/MongoDb.node.js",
      "dist/nodes/MonicaCrm/MonicaCrm.node.js",
      "dist/nodes/MoveBinaryData/MoveBinaryData.node.js",
      "dist/nodes/MQTT/Mqtt.node.js",
      "dist/nodes/MQTT/MqttTrigger.node.js",
      "dist/nodes/Msg91/Msg91.node.js",
      "dist/nodes/MySql/MySql.node.js",
      "dist/nodes/N8nTrainingCustomerDatastore/N8nTrainingCustomerDatastore.node.js",
      "dist/nodes/N8nTrainingCustomerMessenger/N8nTrainingCustomerMessenger.node.js",
      "dist/nodes/N8nTrigger/N8nTrigger.node.js",
      "dist/nodes/Nasa/Nasa.node.js",
      "dist/nodes/Netlify/Netlify.node.js",
      "dist/nodes/Netlify/NetlifyTrigger.node.js",
      "dist/nodes/NextCloud/NextCloud.node.js",
      "dist/nodes/NocoDB/NocoDB.node.js",
      "dist/nodes/StickyNote/StickyNote.node.js",
      "dist/nodes/NoOp/NoOp.node.js",
      "dist/nodes/Onfleet/Onfleet.node.js",
      "dist/nodes/Onfleet/OnfleetTrigger.node.js",
      "dist/nodes/Notion/Notion.node.js",
      "dist/nodes/Notion/NotionTrigger.node.js",
      "dist/nodes/Odoo/Odoo.node.js",
      "dist/nodes/OneSimpleApi/OneSimpleApi.node.js",
      "dist/nodes/OpenThesaurus/OpenThesaurus.node.js",
      "dist/nodes/OpenWeatherMap/OpenWeatherMap.node.js",
      "dist/nodes/Orbit/Orbit.node.js",
      "dist/nodes/Oura/Oura.node.js",
      "dist/nodes/Paddle/Paddle.node.js",
      "dist/nodes/PagerDuty/PagerDuty.node.js",
      "dist/nodes/PayPal/PayPal.node.js",
      "dist/nodes/PayPal/PayPalTrigger.node.js",
      "dist/nodes/Peekalink/Peekalink.node.js",
      "dist/nodes/Phantombuster/Phantombuster.node.js",
      "dist/nodes/PhilipsHue/PhilipsHue.node.js",
      "dist/nodes/Pipedrive/Pipedrive.node.js",
      "dist/nodes/Pipedrive/PipedriveTrigger.node.js",
      "dist/nodes/Plivo/Plivo.node.js",
      "dist/nodes/PostBin/PostBin.node.js",
      "dist/nodes/Postgres/Postgres.node.js",
      "dist/nodes/PostHog/PostHog.node.js",
      "dist/nodes/Postmark/PostmarkTrigger.node.js",
      "dist/nodes/ProfitWell/ProfitWell.node.js",
      "dist/nodes/Pushbullet/Pushbullet.node.js",
      "dist/nodes/Pushcut/Pushcut.node.js",
      "dist/nodes/Pushcut/PushcutTrigger.node.js",
      "dist/nodes/Pushover/Pushover.node.js",
      "dist/nodes/QuestDb/QuestDb.node.js",
      "dist/nodes/QuickBase/QuickBase.node.js",
      "dist/nodes/QuickBooks/QuickBooks.node.js",
      "dist/nodes/RabbitMQ/RabbitMQ.node.js",
      "dist/nodes/RabbitMQ/RabbitMQTrigger.node.js",
      "dist/nodes/Raindrop/Raindrop.node.js",
      "dist/nodes/ReadBinaryFile/ReadBinaryFile.node.js",
      "dist/nodes/ReadBinaryFiles/ReadBinaryFiles.node.js",
      "dist/nodes/ReadPdf/ReadPdf.node.js",
      "dist/nodes/Reddit/Reddit.node.js",
      "dist/nodes/Redis/Redis.node.js",
      "dist/nodes/Redis/RedisTrigger.node.js",
      "dist/nodes/RenameKeys/RenameKeys.node.js",
      "dist/nodes/RespondToWebhook/RespondToWebhook.node.js",
      "dist/nodes/Rocketchat/Rocketchat.node.js",
      "dist/nodes/RssFeedRead/RssFeedRead.node.js",
      "dist/nodes/Rundeck/Rundeck.node.js",
      "dist/nodes/S3/S3.node.js",
      "dist/nodes/Salesforce/Salesforce.node.js",
      "dist/nodes/Salesmate/Salesmate.node.js",
      "dist/nodes/SeaTable/SeaTable.node.js",
      "dist/nodes/SeaTable/SeaTableTrigger.node.js",
      "dist/nodes/SecurityScorecard/SecurityScorecard.node.js",
      "dist/nodes/Segment/Segment.node.js",
      "dist/nodes/SendGrid/SendGrid.node.js",
      "dist/nodes/Sendy/Sendy.node.js",
      "dist/nodes/SentryIo/SentryIo.node.js",
      "dist/nodes/ServiceNow/ServiceNow.node.js",
      "dist/nodes/Set/Set.node.js",
      "dist/nodes/Shopify/Shopify.node.js",
      "dist/nodes/Shopify/ShopifyTrigger.node.js",
      "dist/nodes/Signl4/Signl4.node.js",
      "dist/nodes/Slack/Slack.node.js",
      "dist/nodes/Sms77/Sms77.node.js",
      "dist/nodes/Snowflake/Snowflake.node.js",
      "dist/nodes/SplitInBatches/SplitInBatches.node.js",
      "dist/nodes/Splunk/Splunk.node.js",
      "dist/nodes/Spontit/Spontit.node.js",
      "dist/nodes/Spotify/Spotify.node.js",
      "dist/nodes/SpreadsheetFile/SpreadsheetFile.node.js",
      "dist/nodes/SseTrigger/SseTrigger.node.js",
      "dist/nodes/Ssh/Ssh.node.js",
      "dist/nodes/Stackby/Stackby.node.js",
      "dist/nodes/Start/Start.node.js",
      "dist/nodes/StopAndError/StopAndError.node.js",
      "dist/nodes/Storyblok/Storyblok.node.js",
      "dist/nodes/Strapi/Strapi.node.js",
      "dist/nodes/Strava/Strava.node.js",
      "dist/nodes/Strava/StravaTrigger.node.js",
      "dist/nodes/Stripe/Stripe.node.js",
      "dist/nodes/Stripe/StripeTrigger.node.js",
      "dist/nodes/Supabase/Supabase.node.js",
      "dist/nodes/SurveyMonkey/SurveyMonkeyTrigger.node.js",
      "dist/nodes/Switch/Switch.node.js",
      "dist/nodes/SyncroMSP/SyncroMsp.node.js",
      "dist/nodes/Taiga/Taiga.node.js",
      "dist/nodes/Taiga/TaigaTrigger.node.js",
      "dist/nodes/Tapfiliate/Tapfiliate.node.js",
      "dist/nodes/Telegram/Telegram.node.js",
      "dist/nodes/Telegram/TelegramTrigger.node.js",
      "dist/nodes/TheHive/TheHive.node.js",
      "dist/nodes/TheHive/TheHiveTrigger.node.js",
      "dist/nodes/TimescaleDb/TimescaleDb.node.js",
      "dist/nodes/Todoist/Todoist.node.js",
      "dist/nodes/Toggl/TogglTrigger.node.js",
      "dist/nodes/TravisCi/TravisCi.node.js",
      "dist/nodes/Trello/Trello.node.js",
      "dist/nodes/Trello/TrelloTrigger.node.js",
      "dist/nodes/Twake/Twake.node.js",
      "dist/nodes/Twilio/Twilio.node.js",
      "dist/nodes/Twist/Twist.node.js",
      "dist/nodes/Twitter/Twitter.node.js",
      "dist/nodes/Typeform/TypeformTrigger.node.js",
      "dist/nodes/UnleashedSoftware/UnleashedSoftware.node.js",
      "dist/nodes/Uplead/Uplead.node.js",
      "dist/nodes/UProc/UProc.node.js",
      "dist/nodes/UptimeRobot/UptimeRobot.node.js",
      "dist/nodes/UrlScanIo/UrlScanIo.node.js",
      "dist/nodes/Vero/Vero.node.js",
      "dist/nodes/Vonage/Vonage.node.js",
      "dist/nodes/Wait/Wait.node.js",
      "dist/nodes/Webflow/Webflow.node.js",
      "dist/nodes/Webflow/WebflowTrigger.node.js",
      "dist/nodes/Webhook/Webhook.node.js",
      "dist/nodes/Wekan/Wekan.node.js",
      "dist/nodes/Wise/Wise.node.js",
      "dist/nodes/Wise/WiseTrigger.node.js",
      "dist/nodes/WooCommerce/WooCommerce.node.js",
      "dist/nodes/WooCommerce/WooCommerceTrigger.node.js",
      "dist/nodes/Wordpress/Wordpress.node.js",
      "dist/nodes/Workable/WorkableTrigger.node.js",
      "dist/nodes/WorkflowTrigger/WorkflowTrigger.node.js",
      "dist/nodes/WriteBinaryFile/WriteBinaryFile.node.js",
      "dist/nodes/Wufoo/WufooTrigger.node.js",
      "dist/nodes/Xero/Xero.node.js",
      "dist/nodes/Xml/Xml.node.js",
      "dist/nodes/Yourls/Yourls.node.js",
      "dist/nodes/Zammad/Zammad.node.js",
      "dist/nodes/Zendesk/Zendesk.node.js",
      "dist/nodes/Zendesk/ZendeskTrigger.node.js",
      "dist/nodes/Zoho/ZohoCrm.node.js",
      "dist/nodes/Zoom/Zoom.node.js",
      "dist/nodes/Zulip/Zulip.node.js"
    ]
  },
  "devDependencies": {
    "@types/amqplib": "^0.8.2",
    "@types/aws4": "^1.5.1",
    "@types/basic-auth": "^1.1.2",
    "@types/cheerio": "^0.22.15",
    "@types/cron": "~1.7.1",
    "@types/eventsource": "^1.1.2",
    "@types/express": "^4.17.6",
    "@types/formidable": "^1.0.31",
    "@types/gm": "^1.18.2",
    "@types/imap-simple": "^4.2.0",
    "@types/jest": "^27.4.0",
    "@types/jsonwebtoken": "^8.5.2",
    "@types/lodash.set": "^4.3.6",
    "@types/mailparser": "^2.7.3",
    "@types/mime-types": "^2.1.0",
    "@types/moment-timezone": "^0.5.12",
    "@types/mongodb": "^3.5.4",
    "@types/mqtt": "^2.5.0",
    "@types/mssql": "^6.0.2",
    "@types/node": "14.17.27",
    "@types/nodemailer": "^6.4.0",
    "@types/redis": "^2.8.11",
    "@types/request-promise-native": "~1.0.15",
    "@types/showdown": "^1.9.4",
    "@types/ssh2-sftp-client": "^5.1.0",
    "@types/tmp": "^0.2.0",
    "@types/uuid": "^8.3.2",
    "@types/xml2js": "^0.4.3",
    "eslint-plugin-n8n-nodes-base": "^1.0.35",
    "gulp": "^4.0.0",
    "jest": "^27.4.7",
    "n8n-workflow": "~0.104.0",
    "nodelinter": "^0.1.9",
    "ts-jest": "^27.1.3",
    "tslint": "^6.1.2",
    "typescript": "~4.6.0"
  },
  "dependencies": {
    "@kafkajs/confluent-schema-registry": "1.0.6",
    "@types/lossless-json": "^1.0.0",
    "@types/promise-ftp": "^1.3.4",
    "@types/snowflake-sdk": "^1.5.1",
    "amqplib": "^0.8.0",
    "aws4": "^1.8.0",
    "basic-auth": "^2.0.1",
    "change-case": "^4.1.1",
    "cheerio": "1.0.0-rc.6",
    "chokidar": "3.5.2",
    "cron": "~1.7.2",
    "eventsource": "^2.0.2",
    "fast-glob": "^3.2.5",
    "fflate": "^0.7.0",
    "formidable": "^1.2.1",
    "get-system-fonts": "^2.0.2",
    "gm": "^1.23.1",
    "iconv-lite": "^0.6.2",
    "ics": "^2.27.0",
    "imap-simple": "^4.3.0",
    "isbot": "^3.3.4",
    "iso-639-1": "^2.1.3",
    "jsonwebtoken": "^8.5.1",
    "kafkajs": "^1.14.0",
    "lodash.get": "^4.4.2",
    "lodash.set": "^4.3.2",
    "lodash.unset": "^4.5.2",
    "lossless-json": "^1.0.4",
    "mailparser": "^3.2.0",
    "moment": "~2.29.2",
    "moment-timezone": "^0.5.28",
    "mongodb": "^3.6.9",
    "mqtt": "4.2.6",
    "mssql": "^6.2.0",
    "mysql2": "~2.3.0",
    "n8n-core": "~0.122.0",
    "node-html-markdown": "^1.1.3",
    "node-ssh": "^12.0.0",
    "nodemailer": "^6.5.0",
    "pdf-parse": "^1.1.1",
    "pg": "^8.3.0",
    "pg-promise": "^10.5.8",
    "promise-ftp": "^1.3.5",
    "redis": "^3.1.1",
    "request": "^2.88.2",
    "rhea": "^1.0.11",
    "rss-parser": "^3.7.0",
    "showdown": "^2.0.3",
    "simple-git": "^3.5.0",
    "snowflake-sdk": "^1.5.3",
    "ssh2-sftp-client": "^7.0.0",
    "tmp-promise": "^3.0.2",
    "uuid": "^8.3.2",
    "vm2": "~3.9.5",
    "xlsx": "^0.17.0",
    "xml2js": "^0.4.23"
  },
  "jest": {
    "transform": {
      "^.+\\.tsx?$": "ts-jest"
    },
    "testURL": "http://localhost/",
    "testRegex": "(/__tests__/.*|(\\.|/)(test|spec))\\.(jsx?|tsx?)$",
    "testPathIgnorePatterns": [
      "/dist/",
      "/node_modules/"
    ],
    "moduleFileExtensions": [
      "ts",
      "tsx",
      "js",
      "json"
    ]
  }
}<|MERGE_RESOLUTION|>--- conflicted
+++ resolved
@@ -20,13 +20,8 @@
     "build:translations": "gulp build:translations",
     "format": "cd ../.. && node_modules/prettier/bin-prettier.js packages/nodes-base/**/**.ts --write",
     "lint": "tslint -p tsconfig.json -c tslint.json",
-<<<<<<< HEAD
-    "lintfix": "tslint --fix -p tsconfig.json -c tslint.json",
-    "lintfix:plugin": "cd ../.. && node_modules/eslint/bin/eslint.js packages/nodes-base/nodes --fix",
-=======
     "lintfix:original": "tslint --fix -p tsconfig.json -c tslint.json",
     "lintfix": "cd ../.. && node_modules/eslint/bin/eslint.js packages/nodes-base/nodes --fix",
->>>>>>> 0cf282d5
     "nodelinter": "nodelinter",
     "watch": "tsc --watch",
     "test": "jest"
