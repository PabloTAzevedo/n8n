--- conflicted
+++ resolved
@@ -1,22 +1,14 @@
 import { Container } from 'typedi';
 import { Router } from 'express';
 import type { Application, Request, Response, RequestHandler } from 'express';
-<<<<<<< HEAD
-=======
 import { rateLimit as expressRateLimit } from 'express-rate-limit';
-import type { Scope } from '@n8n/permissions';
->>>>>>> f4f0a36f
 import { ApplicationError } from 'n8n-workflow';
 import type { Class } from 'n8n-core';
 
 import { AuthService } from '@/auth/auth.service';
 import config from '@/config';
-<<<<<<< HEAD
 import { UnauthenticatedError } from '@/errors/response-errors/unauthenticated.error';
-import { RESPONSE_ERROR_MESSAGES } from '@/constants';
-=======
-import { inE2ETests, inTest } from '@/constants';
->>>>>>> f4f0a36f
+import { inE2ETests, inTest, RESPONSE_ERROR_MESSAGES } from '@/constants';
 import type { BooleanLicenseFeature } from '@/Interfaces';
 import { License } from '@/License';
 import type { AuthenticatedRequest } from '@/requests';
