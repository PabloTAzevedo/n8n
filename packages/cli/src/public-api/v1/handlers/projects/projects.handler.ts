--- conflicted
+++ resolved
@@ -5,20 +5,12 @@
 import { ProjectController } from '@/controllers/project.controller';
 import { ProjectRepository } from '@/databases/repositories/project.repository';
 import type { PaginatedRequest } from '@/public-api/types';
-import type { AuthenticatedRequest } from '@/requests';
+import type { AuthenticatedRequest, ProjectRequest } from '@/requests';
 
 import { globalScope, isLicensed, validCursor } from '../../shared/middlewares/global.middleware';
 import { encodeNextCursor } from '../../shared/services/pagination.service';
 
-<<<<<<< HEAD
-type Create = ProjectRequest.Create;
-type Update = ProjectRequest.Update;
-type Delete = ProjectRequest.Delete;
-type DeleteUser = ProjectRequest.DeleteUser;
-=======
->>>>>>> b1a40a23
 type GetAll = PaginatedRequest;
-type AddUsers = ProjectRequest.AddUsers;
 
 export = {
 	createProject: [
@@ -98,7 +90,7 @@
 	deleteUserFromProject: [
 		isLicensed('feat:projectRole:admin'),
 		globalScope('project:update'),
-		async (req: DeleteUser, res: Response) => {
+		async (req: ProjectRequest.DeleteUser, res: Response) => {
 			const { projectId, id: userId } = req.params;
 
 			const project = await Container.get(ProjectRepository).findOne({
@@ -120,7 +112,7 @@
 	addUsersToProject: [
 		isLicensed('feat:projectRole:admin'),
 		globalScope('project:update'),
-		async (req: AddUsers, res: Response) => {
+		async (req: ProjectRequest.AddUsers, res: Response) => {
 			const { projectId } = req.params;
 			const { users } = req.body;
 
