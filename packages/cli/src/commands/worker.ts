--- conflicted
+++ resolved
@@ -3,13 +3,8 @@
 import type PCancelable from 'p-cancelable';
 import { Container } from 'typedi';
 
-<<<<<<< HEAD
-import { Command, flags } from '@oclif/command';
-import { BinaryDataManager, ProcessedDataManager, UserSettings, WorkflowExecute } from 'n8n-core';
-=======
 import { flags } from '@oclif/command';
 import { WorkflowExecute } from 'n8n-core';
->>>>>>> ee582cc3
 
 import type { ExecutionStatus, IExecuteResponsePromiseData, INodeTypes, IRun } from 'n8n-workflow';
 import { Workflow, NodeOperationError, LoggerProxy, sleep } from 'n8n-workflow';
@@ -25,12 +20,8 @@
 import { Queue } from '@/Queue';
 import { getWorkflowOwner } from '@/UserManagement/UserManagementHelper';
 import { generateFailedExecutionFromError } from '@/WorkflowHelpers';
-<<<<<<< HEAD
-import { getProcessedDataManagers } from '@/ProcessedDataManagers';
-=======
 import { N8N_VERSION } from '@/constants';
 import { BaseCommand } from './BaseCommand';
->>>>>>> ee582cc3
 
 export class Worker extends BaseCommand {
 	static description = '\nStarts a n8n worker';
@@ -234,6 +225,7 @@
 		this.logger.debug('Starting n8n worker...');
 
 		await this.initBinaryManager();
+		await this.initProcessedDataManager();
 		await this.initExternalHooks();
 	}
 
@@ -348,21 +340,9 @@
 
 					LoggerProxy.debug('Health check completed successfully!');
 
-<<<<<<< HEAD
-				const processedDataConfig = config.getEnv('processedDataManager');
-				// eslint-disable-next-line @typescript-eslint/no-unsafe-assignment
-				const processedDataManagers = await getProcessedDataManagers(processedDataConfig);
-				await ProcessedDataManager.init(processedDataConfig, processedDataManagers);
-
-				console.info('\nn8n worker is now ready');
-				console.info(` * Version: ${versions.cli}`);
-				console.info(` * Concurrency: ${flags.concurrency}`);
-				console.info('');
-=======
 					ResponseHelper.sendSuccessResponse(res, responseData, true, 200);
 				},
 			);
->>>>>>> ee582cc3
 
 			server.listen(port, () => {
 				this.logger.info(`\nn8n worker health check via, port ${port}`);
