--- conflicted
+++ resolved
@@ -4,21 +4,9 @@
 /* eslint-disable @typescript-eslint/no-unsafe-assignment */
 import type { PushMessage, PushType } from '@n8n/api-types';
 import { GlobalConfig } from '@n8n/config';
-<<<<<<< HEAD
+import { Container } from '@n8n/di';
 import { ErrorReporter, Logger } from 'n8n-core';
 import { ApplicationError } from 'n8n-workflow';
-=======
-import { Container } from '@n8n/di';
-import { stringify } from 'flatted';
-import {
-	ErrorReporter,
-	Logger,
-	InstanceSettings,
-	WorkflowExecute,
-	isObjectLiteral,
-} from 'n8n-core';
-import { ApplicationError, NodeOperationError, Workflow, WorkflowHooks } from 'n8n-workflow';
->>>>>>> b2cbed98
 import type {
 	IDataObject,
 	IExecuteData,
@@ -402,141 +390,4 @@
 		logAiEvent: (eventName: keyof AiEventMap, payload: AiEventPayload) =>
 			eventService.emit(eventName, payload),
 	};
-<<<<<<< HEAD
-=======
-}
-
-/**
- * Returns WorkflowHooks instance for running integrated workflows
- * (Workflows which get started inside of another workflow)
- */
-function getWorkflowHooksIntegrated(
-	mode: WorkflowExecuteMode,
-	executionId: string,
-	workflowData: IWorkflowBase,
-): WorkflowHooks {
-	const hookFunctions = hookFunctionsSave();
-	const preExecuteFunctions = hookFunctionsPreExecute();
-	for (const key of Object.keys(preExecuteFunctions)) {
-		const hooks = hookFunctions[key] ?? [];
-		hooks.push.apply(hookFunctions[key], preExecuteFunctions[key]);
-	}
-	return new WorkflowHooks(hookFunctions, mode, executionId, workflowData);
-}
-
-/**
- * Returns WorkflowHooks instance for worker in scaling mode.
- */
-export function getWorkflowHooksWorkerExecuter(
-	mode: WorkflowExecuteMode,
-	executionId: string,
-	workflowData: IWorkflowBase,
-	optionalParameters?: IWorkflowHooksOptionalParameters,
-): WorkflowHooks {
-	optionalParameters = optionalParameters || {};
-	const hookFunctions = hookFunctionsSaveWorker();
-	const preExecuteFunctions = hookFunctionsPreExecute();
-	for (const key of Object.keys(preExecuteFunctions)) {
-		const hooks = hookFunctions[key] ?? [];
-		hooks.push.apply(hookFunctions[key], preExecuteFunctions[key]);
-	}
-
-	if (mode === 'manual' && Container.get(InstanceSettings).isWorker) {
-		const pushHooks = hookFunctionsPush();
-		for (const key of Object.keys(pushHooks)) {
-			if (hookFunctions[key] === undefined) {
-				hookFunctions[key] = [];
-			}
-			// eslint-disable-next-line prefer-spread
-			hookFunctions[key].push.apply(hookFunctions[key], pushHooks[key]);
-		}
-	}
-
-	return new WorkflowHooks(hookFunctions, mode, executionId, workflowData, optionalParameters);
-}
-
-/**
- * Returns WorkflowHooks instance for main process if workflow runs via worker
- */
-export function getWorkflowHooksWorkerMain(
-	mode: WorkflowExecuteMode,
-	executionId: string,
-	workflowData: IWorkflowBase,
-	optionalParameters?: IWorkflowHooksOptionalParameters,
-): WorkflowHooks {
-	optionalParameters = optionalParameters || {};
-	const hookFunctions = hookFunctionsPreExecute();
-
-	// TODO: why are workers pushing to frontend?
-	// TODO: simplifying this for now to just leave the bare minimum hooks
-
-	// const hookFunctions = hookFunctionsPush();
-	// const preExecuteFunctions = hookFunctionsPreExecute();
-	// for (const key of Object.keys(preExecuteFunctions)) {
-	// 	if (hookFunctions[key] === undefined) {
-	// 		hookFunctions[key] = [];
-	// 	}
-	// 	hookFunctions[key]!.push.apply(hookFunctions[key], preExecuteFunctions[key]);
-	// }
-
-	// When running with worker mode, main process executes
-	// Only workflowExecuteBefore + workflowExecuteAfter
-	// So to avoid confusion, we are removing other hooks.
-	hookFunctions.nodeExecuteBefore = [];
-	hookFunctions.nodeExecuteAfter = [];
-	hookFunctions.workflowExecuteAfter = [
-		async function (this: WorkflowHooks, fullRunData: IRun): Promise<void> {
-			// Don't delete executions before they are finished
-			if (!fullRunData.finished) return;
-
-			const executionStatus = determineFinalExecutionStatus(fullRunData);
-			fullRunData.status = executionStatus;
-
-			const saveSettings = toSaveSettings(this.workflowData.settings);
-
-			const shouldNotSave =
-				(executionStatus === 'success' && !saveSettings.success) ||
-				(executionStatus !== 'success' && !saveSettings.error);
-
-			if (shouldNotSave) {
-				await Container.get(ExecutionRepository).hardDelete({
-					workflowId: this.workflowData.id,
-					executionId: this.executionId,
-				});
-			}
-		},
-	];
-
-	return new WorkflowHooks(hookFunctions, mode, executionId, workflowData, optionalParameters);
-}
-
-/**
- * Returns WorkflowHooks instance for running the main workflow
- *
- */
-export function getWorkflowHooksMain(
-	data: IWorkflowExecutionDataProcess,
-	executionId: string,
-): WorkflowHooks {
-	const hookFunctions = hookFunctionsSave();
-	const pushFunctions = hookFunctionsPush();
-	for (const key of Object.keys(pushFunctions)) {
-		const hooks = hookFunctions[key] ?? [];
-		hooks.push.apply(hookFunctions[key], pushFunctions[key]);
-	}
-
-	const preExecuteFunctions = hookFunctionsPreExecute();
-	for (const key of Object.keys(preExecuteFunctions)) {
-		const hooks = hookFunctions[key] ?? [];
-		hooks.push.apply(hookFunctions[key], preExecuteFunctions[key]);
-	}
-
-	if (!hookFunctions.nodeExecuteBefore) hookFunctions.nodeExecuteBefore = [];
-	if (!hookFunctions.nodeExecuteAfter) hookFunctions.nodeExecuteAfter = [];
-
-	return new WorkflowHooks(hookFunctions, data.executionMode, executionId, data.workflowData, {
-		pushRef: data.pushRef,
-		retryOf: data.retryOf as string,
-	});
->>>>>>> b2cbed98
 }