/* eslint-disable @typescript-eslint/no-unsafe-argument */
/* eslint-disable @typescript-eslint/no-unnecessary-boolean-literal-compare */
/* eslint-disable @typescript-eslint/no-unnecessary-type-assertion */
/* eslint-disable @typescript-eslint/no-use-before-define */
/* eslint-disable @typescript-eslint/await-thenable */
/* eslint-disable new-cap */
/* eslint-disable prefer-const */
/* eslint-disable @typescript-eslint/no-invalid-void-type */
/* eslint-disable no-return-assign */
/* eslint-disable no-param-reassign */
/* eslint-disable consistent-return */
/* eslint-disable @typescript-eslint/restrict-template-expressions */
/* eslint-disable @typescript-eslint/no-non-null-assertion */
/* eslint-disable id-denylist */
/* eslint-disable no-console */
/* eslint-disable global-require */
/* eslint-disable @typescript-eslint/no-var-requires */
/* eslint-disable @typescript-eslint/no-shadow */
/* eslint-disable @typescript-eslint/no-unsafe-call */
/* eslint-disable @typescript-eslint/no-unsafe-return */
/* eslint-disable @typescript-eslint/no-unused-vars */
/* eslint-disable no-continue */
/* eslint-disable @typescript-eslint/no-unsafe-member-access */
/* eslint-disable @typescript-eslint/no-explicit-any */
/* eslint-disable no-restricted-syntax */
/* eslint-disable @typescript-eslint/no-unsafe-assignment */
/* eslint-disable import/no-dynamic-require */
/* eslint-disable no-await-in-loop */

import { exec as callbackExec } from 'child_process';
import { readFileSync } from 'fs';
import { access as fsAccess } from 'fs/promises';
import os from 'os';
import { join as pathJoin, resolve as pathResolve } from 'path';
import { createHmac } from 'crypto';
import { promisify } from 'util';
import cookieParser from 'cookie-parser';
import express from 'express';
import { FindManyOptions, getConnectionManager, In } from 'typeorm';
import axios, { AxiosRequestConfig } from 'axios';
import clientOAuth1, { RequestOptions } from 'oauth-1.0a';
// IMPORTANT! Do not switch to anther bcrypt library unless really necessary and
// tested with all possible systems like Windows, Alpine on ARM, FreeBSD, ...
import { compare } from 'bcryptjs';

import {
	BinaryDataManager,
	Credentials,
	LoadNodeParameterOptions,
	LoadNodeListSearch,
	UserSettings,
} from 'n8n-core';

import {
	INodeCredentials,
	INodeCredentialsDetails,
	INodeListSearchResult,
	INodeParameters,
	INodePropertyOptions,
	INodeTypeNameVersion,
	ITelemetrySettings,
	LoggerProxy,
	jsonParse,
	WebhookHttpMethod,
	WorkflowExecuteMode,
	ErrorReporterProxy as ErrorReporter,
	INodeTypes,
	ICredentialTypes,
} from 'n8n-workflow';

import basicAuth from 'basic-auth';
import compression from 'compression';
import jwt from 'jsonwebtoken';
import jwks from 'jwks-rsa';
// @ts-ignore
import timezones from 'google-timezones-json';
import parseUrl from 'parseurl';
import promClient, { Registry } from 'prom-client';
import history from 'connect-history-api-fallback';
import bodyParser from 'body-parser';

import config from '@/config';
import * as Queue from '@/Queue';
import { InternalHooksManager } from '@/InternalHooksManager';
import { getCredentialTranslationPath } from '@/TranslationHelpers';
import { WEBHOOK_METHODS } from '@/WebhookHelpers';
import { getSharedWorkflowIds } from '@/WorkflowHelpers';

import { nodesController } from '@/api/nodes.api';
import { workflowsController } from '@/workflows/workflows.controller';
import {
	AUTH_COOKIE_NAME,
	EDITOR_UI_DIST_DIR,
	GENERATED_STATIC_DIR,
	NODES_BASE_DIR,
	RESPONSE_ERROR_MESSAGES,
	TEMPLATES_DIR,
} from '@/constants';
import { credentialsController } from '@/credentials/credentials.controller';
import { oauth2CredentialController } from '@/credentials/oauth2Credential.api';
import type {
	CurlHelper,
	ExecutionRequest,
	NodeListSearchRequest,
	NodeParameterOptionsRequest,
	OAuthRequest,
	WorkflowRequest,
} from '@/requests';
import { userManagementRouter } from '@/UserManagement';
import { resolveJwt } from '@/UserManagement/auth/jwt';

import { executionsController } from '@/executions/executions.controller';
import { nodeTypesController } from '@/api/nodeTypes.api';
import { tagsController } from '@/api/tags.api';
import { workflowStatsController } from '@/api/workflowStats.api';
import { loadPublicApiVersions } from '@/PublicApi';
import {
	getInstanceBaseUrl,
	isEmailSetUp,
	isSharingEnabled,
	isUserManagementEnabled,
	whereClause,
} from '@/UserManagement/UserManagementHelper';
import * as Db from '@/Db';
import {
	DatabaseType,
	ICredentialsDb,
	ICredentialsOverwrite,
	ICustomRequest,
	IDiagnosticInfo,
	IExecutionFlattedDb,
	IExecutionsStopData,
	IExecutionsSummary,
	IExternalHooksClass,
	IN8nUISettings,
	IPackageVersions,
} from '@/Interfaces';
import * as ActiveExecutions from '@/ActiveExecutions';
import * as ActiveWorkflowRunner from '@/ActiveWorkflowRunner';
import {
	CredentialsHelper,
	getCredentialForUser,
	getCredentialWithoutUser,
} from '@/CredentialsHelper';
import { CredentialsOverwrites } from '@/CredentialsOverwrites';
import { CredentialTypes } from '@/CredentialTypes';
import { ExternalHooks } from '@/ExternalHooks';
import * as GenericHelpers from '@/GenericHelpers';
import { NodeTypes } from '@/NodeTypes';
import * as Push from '@/Push';
import { LoadNodesAndCredentials } from '@/LoadNodesAndCredentials';
import * as ResponseHelper from '@/ResponseHelper';
import * as TestWebhooks from '@/TestWebhooks';
import { WaitTracker, WaitTrackerClass } from '@/WaitTracker';
import * as WebhookHelpers from '@/WebhookHelpers';
import * as WebhookServer from '@/WebhookServer';
import * as WorkflowExecuteAdditionalData from '@/WorkflowExecuteAdditionalData';
import { toHttpNodeParameters } from '@/CurlConverterHelper';
import { setupErrorMiddleware } from '@/ErrorReporting';
import { getLicense } from '@/License';
<<<<<<< HEAD
import { licenseController } from './license/license.controller';
=======
import { corsMiddleware } from './middlewares/cors';
>>>>>>> 38d7300d

require('body-parser-xml')(bodyParser);

const exec = promisify(callbackExec);

export const externalHooks: IExternalHooksClass = ExternalHooks();

class App {
	app: express.Application;

	activeWorkflowRunner: ActiveWorkflowRunner.ActiveWorkflowRunner;

	testWebhooks: TestWebhooks.TestWebhooks;

	endpointWebhook: string;

	endpointWebhookWaiting: string;

	endpointWebhookTest: string;

	endpointPresetCredentials: string;

	externalHooks: IExternalHooksClass;

	waitTracker: WaitTrackerClass;

	defaultWorkflowName: string;

	defaultCredentialsName: string;

	saveDataErrorExecution: 'all' | 'none';

	saveDataSuccessExecution: 'all' | 'none';

	saveManualExecutions: boolean;

	executionTimeout: number;

	maxExecutionTimeout: number;

	timezone: string;

	activeExecutionsInstance: ActiveExecutions.ActiveExecutions;

	push: Push.Push;

	versions: IPackageVersions | undefined;

	restEndpoint: string;

	publicApiEndpoint: string;

	frontendSettings: IN8nUISettings;

	protocol: string;

	sslKey: string;

	sslCert: string;

	payloadSizeMax: number;

	presetCredentialsLoaded: boolean;

	webhookMethods: WebhookHttpMethod[];

	nodeTypes: INodeTypes;

	credentialTypes: ICredentialTypes;

	constructor() {
		this.app = express();
		this.app.disable('x-powered-by');

		this.endpointWebhook = config.getEnv('endpoints.webhook');
		this.endpointWebhookWaiting = config.getEnv('endpoints.webhookWaiting');
		this.endpointWebhookTest = config.getEnv('endpoints.webhookTest');

		this.defaultWorkflowName = config.getEnv('workflows.defaultName');
		this.defaultCredentialsName = config.getEnv('credentials.defaultName');

		this.saveDataErrorExecution = config.get('executions.saveDataOnError');
		this.saveDataSuccessExecution = config.get('executions.saveDataOnSuccess');
		this.saveManualExecutions = config.get('executions.saveDataManualExecutions');
		this.executionTimeout = config.get('executions.timeout');
		this.maxExecutionTimeout = config.get('executions.maxTimeout');
		this.payloadSizeMax = config.get('endpoints.payloadSizeMax');
		this.timezone = config.get('generic.timezone');
		this.restEndpoint = config.get('endpoints.rest');
		this.publicApiEndpoint = config.get('publicApi.path');

		this.activeWorkflowRunner = ActiveWorkflowRunner.getInstance();
		this.testWebhooks = TestWebhooks.getInstance();
		this.push = Push.getInstance();

		this.nodeTypes = NodeTypes();
		this.credentialTypes = CredentialTypes();

		this.activeExecutionsInstance = ActiveExecutions.getInstance();
		this.waitTracker = WaitTracker();

		this.protocol = config.getEnv('protocol');
		this.sslKey = config.getEnv('ssl_key');
		this.sslCert = config.getEnv('ssl_cert');

		this.externalHooks = externalHooks;

		this.presetCredentialsLoaded = false;
		this.endpointPresetCredentials = config.getEnv('credentials.overwrite.endpoint');

		setupErrorMiddleware(this.app);

		if (process.env.E2E_TESTS === 'true') {
			this.app.use('/e2e', require('./api/e2e.api').e2eController);
		}

		const urlBaseWebhook = WebhookHelpers.getWebhookBaseUrl();
		const telemetrySettings: ITelemetrySettings = {
			enabled: config.getEnv('diagnostics.enabled'),
		};

		if (telemetrySettings.enabled) {
			const conf = config.getEnv('diagnostics.config.frontend');
			const [key, url] = conf.split(';');

			if (!key || !url) {
				LoggerProxy.warn('Diagnostics frontend config is invalid');
				telemetrySettings.enabled = false;
			}

			telemetrySettings.config = { key, url };
		}

		// Define it here to avoid calling the function multiple times
		const instanceBaseUrl = getInstanceBaseUrl();

		this.frontendSettings = {
			endpointWebhook: this.endpointWebhook,
			endpointWebhookTest: this.endpointWebhookTest,
			saveDataErrorExecution: this.saveDataErrorExecution,
			saveDataSuccessExecution: this.saveDataSuccessExecution,
			saveManualExecutions: this.saveManualExecutions,
			executionTimeout: this.executionTimeout,
			maxExecutionTimeout: this.maxExecutionTimeout,
			workflowCallerPolicyDefaultOption: config.getEnv('workflows.callerPolicyDefaultOption'),
			timezone: this.timezone,
			urlBaseWebhook,
			urlBaseEditor: instanceBaseUrl,
			versionCli: '',
			oauthCallbackUrls: {
				oauth1: `${instanceBaseUrl}/${this.restEndpoint}/oauth1-credential/callback`,
				oauth2: `${instanceBaseUrl}/${this.restEndpoint}/oauth2-credential/callback`,
			},
			versionNotifications: {
				enabled: config.getEnv('versionNotifications.enabled'),
				endpoint: config.getEnv('versionNotifications.endpoint'),
				infoUrl: config.getEnv('versionNotifications.infoUrl'),
			},
			instanceId: '',
			telemetry: telemetrySettings,
			personalizationSurveyEnabled:
				config.getEnv('personalization.enabled') && config.getEnv('diagnostics.enabled'),
			defaultLocale: config.getEnv('defaultLocale'),
			userManagement: {
				enabled: isUserManagementEnabled(),
				showSetupOnFirstLoad:
					config.getEnv('userManagement.disabled') === false &&
					config.getEnv('userManagement.isInstanceOwnerSetUp') === false &&
					config.getEnv('userManagement.skipInstanceOwnerSetup') === false,
				smtpSetup: isEmailSetUp(),
			},
			publicApi: {
				enabled: config.getEnv('publicApi.disabled') === false,
				latestVersion: 1,
				path: config.getEnv('publicApi.path'),
			},
			workflowTagsDisabled: config.getEnv('workflowTagsDisabled'),
			logLevel: config.getEnv('logs.level'),
			hiringBannerEnabled: config.getEnv('hiringBanner.enabled'),
			templates: {
				enabled: config.getEnv('templates.enabled'),
				host: config.getEnv('templates.host'),
			},
			onboardingCallPromptEnabled: config.getEnv('onboardingCallPrompt.enabled'),
			executionMode: config.getEnv('executions.mode'),
			communityNodesEnabled: config.getEnv('nodes.communityPackages.enabled'),
			deployment: {
				type: config.getEnv('deployment.type'),
			},
			isNpmAvailable: false,
			allowedModules: {
				builtIn: process.env.NODE_FUNCTION_ALLOW_BUILTIN,
				external: process.env.NODE_FUNCTION_ALLOW_EXTERNAL,
			},
			enterprise: {
				sharing: false,
				workflowSharing: false,
			},
		};
	}

	/**
	 * Returns the current epoch time
	 *
	 */
	getCurrentDate(): Date {
		return new Date();
	}

	/**
	 * Returns the current settings for the frontend
	 */
	getSettingsForFrontend(): IN8nUISettings {
		// refresh user management status
		Object.assign(this.frontendSettings.userManagement, {
			enabled: isUserManagementEnabled(),
			showSetupOnFirstLoad:
				config.getEnv('userManagement.disabled') === false &&
				config.getEnv('userManagement.isInstanceOwnerSetUp') === false &&
				config.getEnv('userManagement.skipInstanceOwnerSetup') === false,
		});

		// refresh enterprise status
		Object.assign(this.frontendSettings.enterprise, {
			sharing: isSharingEnabled(),
			workflowSharing: config.getEnv('enterprise.workflowSharingEnabled'),
		});

		if (config.get('nodes.packagesMissing').length > 0) {
			this.frontendSettings.missingPackages = true;
		}

		return this.frontendSettings;
	}

	async initLicense(): Promise<void> {
		const license = getLicense();
		await license.init(this.frontendSettings.instanceId, this.frontendSettings.versionCli);

		const activationKey = config.getEnv('license.activationKey');
		if (activationKey) {
			try {
				await license.activate(activationKey);
			} catch (e) {
				LoggerProxy.error('Could not activate license', e);
			}
		}
	}

	async config(): Promise<void> {
		const enableMetrics = config.getEnv('endpoints.metrics.enable');
		let register: Registry;

		if (enableMetrics) {
			const prefix = config.getEnv('endpoints.metrics.prefix');
			register = new promClient.Registry();
			register.setDefaultLabels({ prefix });
			promClient.collectDefaultMetrics({ register });
		}

		this.frontendSettings.isNpmAvailable = await exec('npm --version')
			.then(() => true)
			.catch(() => false);

		this.versions = await GenericHelpers.getVersions();
		this.frontendSettings.versionCli = this.versions.cli;

		this.frontendSettings.instanceId = await UserSettings.getInstanceId();

		await this.externalHooks.run('frontend.settings', [this.frontendSettings]);

		await this.initLicense();

		const excludeEndpoints = config.getEnv('security.excludeEndpoints');

		const ignoredEndpoints = [
			'assets',
			'healthz',
			'metrics',
			'icons',
			'types',
			'e2e',
			this.endpointWebhook,
			this.endpointWebhookTest,
			this.endpointPresetCredentials,
			config.getEnv('publicApi.disabled') ? this.publicApiEndpoint : '',
			...excludeEndpoints.split(':'),
		].filter((u) => !!u);

		// eslint-disable-next-line no-useless-escape
		const authIgnoreRegex = new RegExp(`^\/(${ignoredEndpoints.join('|')})\/?.*$`);

		// Check for basic auth credentials if activated
		const basicAuthActive = config.getEnv('security.basicAuth.active');
		if (basicAuthActive) {
			const basicAuthUser = (await GenericHelpers.getConfigValue(
				'security.basicAuth.user',
			)) as string;
			if (basicAuthUser === '') {
				throw new Error('Basic auth is activated but no user got defined. Please set one!');
			}

			const basicAuthPassword = (await GenericHelpers.getConfigValue(
				'security.basicAuth.password',
			)) as string;
			if (basicAuthPassword === '') {
				throw new Error('Basic auth is activated but no password got defined. Please set one!');
			}

			const basicAuthHashEnabled = (await GenericHelpers.getConfigValue(
				'security.basicAuth.hash',
			)) as boolean;

			let validPassword: null | string = null;

			this.app.use(
				async (req: express.Request, res: express.Response, next: express.NextFunction) => {
					// Skip basic auth for a few listed endpoints or when instance owner has been setup
					if (
						authIgnoreRegex.exec(req.url) ||
						config.getEnv('userManagement.isInstanceOwnerSetUp')
					) {
						return next();
					}
					const realm = 'n8n - Editor UI';
					const basicAuthData = basicAuth(req);

					if (basicAuthData === undefined) {
						// Authorization data is missing
						return ResponseHelper.basicAuthAuthorizationError(
							res,
							realm,
							'Authorization is required!',
						);
					}

					if (basicAuthData.name === basicAuthUser) {
						if (basicAuthHashEnabled) {
							if (
								validPassword === null &&
								(await compare(basicAuthData.pass, basicAuthPassword))
							) {
								// Password is valid so save for future requests
								validPassword = basicAuthData.pass;
							}

							if (validPassword === basicAuthData.pass && validPassword !== null) {
								// Provided hash is correct
								return next();
							}
						} else if (basicAuthData.pass === basicAuthPassword) {
							// Provided password is correct
							return next();
						}
					}

					// Provided authentication data is wrong
					return ResponseHelper.basicAuthAuthorizationError(
						res,
						realm,
						'Authorization data is wrong!',
					);
				},
			);
		}

		// Check for and validate JWT if configured
		const jwtAuthActive = config.getEnv('security.jwtAuth.active');
		if (jwtAuthActive) {
			const jwtAuthHeader = (await GenericHelpers.getConfigValue(
				'security.jwtAuth.jwtHeader',
			)) as string;
			if (jwtAuthHeader === '') {
				throw new Error('JWT auth is activated but no request header was defined. Please set one!');
			}
			const jwksUri = (await GenericHelpers.getConfigValue('security.jwtAuth.jwksUri')) as string;
			if (jwksUri === '') {
				throw new Error('JWT auth is activated but no JWK Set URI was defined. Please set one!');
			}
			const jwtHeaderValuePrefix = (await GenericHelpers.getConfigValue(
				'security.jwtAuth.jwtHeaderValuePrefix',
			)) as string;
			const jwtIssuer = (await GenericHelpers.getConfigValue(
				'security.jwtAuth.jwtIssuer',
			)) as string;
			const jwtNamespace = (await GenericHelpers.getConfigValue(
				'security.jwtAuth.jwtNamespace',
			)) as string;
			const jwtAllowedTenantKey = (await GenericHelpers.getConfigValue(
				'security.jwtAuth.jwtAllowedTenantKey',
			)) as string;
			const jwtAllowedTenant = (await GenericHelpers.getConfigValue(
				'security.jwtAuth.jwtAllowedTenant',
			)) as string;

			// eslint-disable-next-line no-inner-declarations
			function isTenantAllowed(decodedToken: object): boolean {
				if (jwtNamespace === '' || jwtAllowedTenantKey === '' || jwtAllowedTenant === '') {
					return true;
				}

				for (const [k, v] of Object.entries(decodedToken)) {
					if (k === jwtNamespace) {
						for (const [kn, kv] of Object.entries(v)) {
							if (kn === jwtAllowedTenantKey && kv === jwtAllowedTenant) {
								return true;
							}
						}
					}
				}

				return false;
			}

			// eslint-disable-next-line consistent-return
			this.app.use((req: express.Request, res: express.Response, next: express.NextFunction) => {
				if (authIgnoreRegex.exec(req.url)) {
					return next();
				}

				let token = req.header(jwtAuthHeader) as string;
				if (token === undefined || token === '') {
					return ResponseHelper.jwtAuthAuthorizationError(res, 'Missing token');
				}
				if (jwtHeaderValuePrefix !== '' && token.startsWith(jwtHeaderValuePrefix)) {
					token = token.replace(`${jwtHeaderValuePrefix} `, '').trimLeft();
				}

				const jwkClient = jwks({ cache: true, jwksUri });
				// eslint-disable-next-line @typescript-eslint/ban-types
				function getKey(header: any, callback: Function) {
					jwkClient.getSigningKey(header.kid, (err: Error, key: any) => {
						// eslint-disable-next-line @typescript-eslint/no-throw-literal
						if (err) throw ResponseHelper.jwtAuthAuthorizationError(res, err.message);

						const signingKey = key.publicKey || key.rsaPublicKey;
						callback(null, signingKey);
					});
				}

				const jwtVerifyOptions: jwt.VerifyOptions = {
					issuer: jwtIssuer !== '' ? jwtIssuer : undefined,
					ignoreExpiration: false,
				};

				jwt.verify(token, getKey, jwtVerifyOptions, (err: jwt.VerifyErrors, decoded: object) => {
					if (err) {
						ResponseHelper.jwtAuthAuthorizationError(res, 'Invalid token');
					} else if (!isTenantAllowed(decoded)) {
						ResponseHelper.jwtAuthAuthorizationError(res, 'Tenant not allowed');
					} else {
						next();
					}
				});
			});
		}

		// ----------------------------------------
		// Public API
		// ----------------------------------------

		if (!config.getEnv('publicApi.disabled')) {
			const { apiRouters, apiLatestVersion } = await loadPublicApiVersions(this.publicApiEndpoint);
			this.app.use(...apiRouters);
			this.frontendSettings.publicApi.latestVersion = apiLatestVersion;
		}
		// Parse cookies for easier access
		this.app.use(cookieParser());

		// Get push connections
		this.app.use(`/${this.restEndpoint}/push`, corsMiddleware, async (req, res, next) => {
			const { sessionId } = req.query;
			if (sessionId === undefined) {
				next(new Error('The query parameter "sessionId" is missing!'));
				return;
			}

			if (isUserManagementEnabled()) {
				try {
					const authCookie = req.cookies?.[AUTH_COOKIE_NAME] ?? '';
					await resolveJwt(authCookie);
				} catch (error) {
					res.status(401).send('Unauthorized');
					return;
				}
			}

			this.push.add(sessionId as string, req, res);
		});

		// Compress the response data
		this.app.use(compression());

		// Make sure that each request has the "parsedUrl" parameter
		this.app.use((req: express.Request, res: express.Response, next: express.NextFunction) => {
			(req as ICustomRequest).parsedUrl = parseUrl(req);
			req.rawBody = Buffer.from('', 'base64');
			next();
		});

		// Support application/json type post data
		this.app.use(
			bodyParser.json({
				limit: `${this.payloadSizeMax}mb`,
				verify: (req, res, buf) => {
					req.rawBody = buf;
				},
			}),
		);

		// Support application/xml type post data
		this.app.use(
			// @ts-ignore
			bodyParser.xml({
				limit: `${this.payloadSizeMax}mb`,
				xmlParseOptions: {
					normalize: true, // Trim whitespace inside text nodes
					normalizeTags: true, // Transform tags to lowercase
					explicitArray: false, // Only put properties in array if length > 1
				},
				verify: (req: express.Request, res: any, buf: any) => {
					req.rawBody = buf;
				},
			}),
		);

		this.app.use(
			bodyParser.text({
				limit: `${this.payloadSizeMax}mb`,
				verify: (req, res, buf) => {
					req.rawBody = buf;
				},
			}),
		);

		// Make sure that Vue history mode works properly
		this.app.use(
			history({
				rewrites: [
					{
						from: new RegExp(`^/(${[this.restEndpoint, ...ignoredEndpoints].join('|')})/?.*$`),
						to: (context) => {
							return context.parsedUrl.pathname!.toString();
						},
					},
				],
			}),
		);

		// support application/x-www-form-urlencoded post data
		this.app.use(
			bodyParser.urlencoded({
				limit: `${this.payloadSizeMax}mb`,
				extended: false,
				verify: (req, res, buf) => {
					req.rawBody = buf;
				},
			}),
		);

		this.app.use(corsMiddleware);

		// eslint-disable-next-line consistent-return
		this.app.use((req: express.Request, res: express.Response, next: express.NextFunction) => {
			if (!Db.isInitialized) {
				const error = new ResponseHelper.ServiceUnavailableError('Database is not ready!');
				return ResponseHelper.sendErrorResponse(res, error);
			}

			next();
		});

		// ----------------------------------------
		// User Management
		// ----------------------------------------
		await userManagementRouter.addRoutes.apply(this, [ignoredEndpoints, this.restEndpoint]);

		this.app.use(`/${this.restEndpoint}/credentials`, credentialsController);

		// ----------------------------------------
		// Packages and nodes management
		// ----------------------------------------
		if (config.getEnv('nodes.communityPackages.enabled')) {
			this.app.use(`/${this.restEndpoint}/nodes`, nodesController);
		}

		// ----------------------------------------
		// Healthcheck
		// ----------------------------------------

		// Does very basic health check
		this.app.get('/healthz', async (req: express.Request, res: express.Response) => {
			LoggerProxy.debug('Health check started!');

			const connection = getConnectionManager().get();

			try {
				if (!connection.isConnected) {
					// Connection is not active
					throw new Error('No active database connection!');
				}
				// DB ping
				await connection.query('SELECT 1');
			} catch (err) {
				ErrorReporter.error(err);
				LoggerProxy.error('No Database connection!', err);
				const error = new ResponseHelper.ServiceUnavailableError('No Database connection!');
				return ResponseHelper.sendErrorResponse(res, error);
			}

			// Everything fine
			const responseData = {
				status: 'ok',
			};

			LoggerProxy.debug('Health check completed successfully!');

			ResponseHelper.sendSuccessResponse(res, responseData, true, 200);
		});

		// ----------------------------------------
		// Metrics
		// ----------------------------------------
		if (enableMetrics) {
			this.app.get('/metrics', async (req: express.Request, res: express.Response) => {
				const response = await register.metrics();
				res.setHeader('Content-Type', register.contentType);
				ResponseHelper.sendSuccessResponse(res, response, true, 200);
			});
		}

		// ----------------------------------------
		// Workflow
		// ----------------------------------------
		this.app.use(`/${this.restEndpoint}/workflows`, workflowsController);

		// ----------------------------------------
<<<<<<< HEAD
		// License
		// ----------------------------------------
		this.app.use(`/${this.restEndpoint}/license`, licenseController);
=======
		// Workflow Statistics
		// ----------------------------------------
		this.app.use(`/${this.restEndpoint}/workflow-stats`, workflowStatsController);
>>>>>>> 38d7300d

		// ----------------------------------------
		// Tags
		// ----------------------------------------
		this.app.use(`/${this.restEndpoint}/tags`, tagsController);

		// Returns parameter values which normally get loaded from an external API or
		// get generated dynamically
		this.app.get(
			`/${this.restEndpoint}/node-parameter-options`,
			ResponseHelper.send(
				async (req: NodeParameterOptionsRequest): Promise<INodePropertyOptions[]> => {
					const nodeTypeAndVersion = jsonParse(
						req.query.nodeTypeAndVersion,
					) as INodeTypeNameVersion;

					const { path, methodName } = req.query;

					const currentNodeParameters = jsonParse(
						req.query.currentNodeParameters,
					) as INodeParameters;

					let credentials: INodeCredentials | undefined;

					if (req.query.credentials) {
						credentials = jsonParse(req.query.credentials);
					}

					const loadDataInstance = new LoadNodeParameterOptions(
						nodeTypeAndVersion,
						this.nodeTypes,
						path,
						currentNodeParameters,
						credentials,
					);

					const additionalData = await WorkflowExecuteAdditionalData.getBase(
						req.user.id,
						currentNodeParameters,
					);

					if (methodName) {
						return loadDataInstance.getOptionsViaMethodName(methodName, additionalData);
					}
					// @ts-ignore
					if (req.query.loadOptions) {
						return loadDataInstance.getOptionsViaRequestProperty(
							// @ts-ignore
							jsonParse(req.query.loadOptions as string),
							additionalData,
						);
					}

					return [];
				},
			),
		);

		// Returns parameter values which normally get loaded from an external API or
		// get generated dynamically
		this.app.get(
			`/${this.restEndpoint}/nodes-list-search`,
			ResponseHelper.send(
				async (
					req: NodeListSearchRequest,
					res: express.Response,
				): Promise<INodeListSearchResult | undefined> => {
					const nodeTypeAndVersion = jsonParse(
						req.query.nodeTypeAndVersion,
					) as INodeTypeNameVersion;

					const { path, methodName } = req.query;

					if (!req.query.currentNodeParameters) {
						throw new ResponseHelper.BadRequestError(
							'Parameter currentNodeParameters is required.',
						);
					}

					const currentNodeParameters = jsonParse(
						req.query.currentNodeParameters,
					) as INodeParameters;

					let credentials: INodeCredentials | undefined;

					if (req.query.credentials) {
						credentials = jsonParse(req.query.credentials);
					}

					const listSearchInstance = new LoadNodeListSearch(
						nodeTypeAndVersion,
						this.nodeTypes,
						path,
						currentNodeParameters,
						credentials,
					);

					const additionalData = await WorkflowExecuteAdditionalData.getBase(
						req.user.id,
						currentNodeParameters,
					);

					if (methodName) {
						return listSearchInstance.getOptionsViaMethodName(
							methodName,
							additionalData,
							req.query.filter,
							req.query.paginationToken,
						);
					}

					throw new ResponseHelper.BadRequestError('Parameter methodName is required.');
				},
			),
		);

		this.app.get(
			`/${this.restEndpoint}/credential-translation`,
			ResponseHelper.send(
				async (
					req: express.Request & { query: { credentialType: string } },
					res: express.Response,
				): Promise<object | null> => {
					const translationPath = getCredentialTranslationPath({
						locale: this.frontendSettings.defaultLocale,
						credentialType: req.query.credentialType,
					});

					try {
						return require(translationPath);
					} catch (error) {
						return null;
					}
				},
			),
		);

		// Returns node information based on node names and versions
		const headersPath = pathJoin(NODES_BASE_DIR, 'dist', 'nodes', 'headers');
		this.app.get(
			`/${this.restEndpoint}/node-translation-headers`,
			ResponseHelper.send(
				async (req: express.Request, res: express.Response): Promise<object | void> => {
					try {
						await fsAccess(`${headersPath}.js`);
					} catch (_) {
						return; // no headers available
					}

					try {
						return require(headersPath);
					} catch (error) {
						res.status(500).send('Failed to load headers file');
					}
				},
			),
		);

		// ----------------------------------------
		// Node-Types
		// ----------------------------------------

		this.app.use(`/${this.restEndpoint}/node-types`, nodeTypesController);

		// ----------------------------------------
		// Active Workflows
		// ----------------------------------------

		// Returns the active workflow ids
		this.app.get(
			`/${this.restEndpoint}/active`,
			ResponseHelper.send(async (req: WorkflowRequest.GetAllActive) => {
				const activeWorkflows = await this.activeWorkflowRunner.getActiveWorkflows(req.user);

				return activeWorkflows.map(({ id }) => id.toString());
			}),
		);

		// Returns if the workflow with the given id had any activation errors
		this.app.get(
			`/${this.restEndpoint}/active/error/:id`,
			ResponseHelper.send(async (req: WorkflowRequest.GetAllActivationErrors) => {
				const { id: workflowId } = req.params;

				const shared = await Db.collections.SharedWorkflow.findOne({
					relations: ['workflow'],
					where: whereClause({
						user: req.user,
						entityType: 'workflow',
						entityId: workflowId,
					}),
				});

				if (!shared) {
					LoggerProxy.info('User attempted to access workflow errors without permissions', {
						workflowId,
						userId: req.user.id,
					});

					throw new ResponseHelper.BadRequestError(
						`Workflow with ID "${workflowId}" could not be found.`,
					);
				}

				return this.activeWorkflowRunner.getActivationError(workflowId);
			}),
		);

		// ----------------------------------------
		// curl-converter
		// ----------------------------------------
		this.app.post(
			`/${this.restEndpoint}/curl-to-json`,
			ResponseHelper.send(
				async (
					req: CurlHelper.ToJson,
					res: express.Response,
				): Promise<{ [key: string]: string }> => {
					const curlCommand = req.body.curlCommand ?? '';

					try {
						const parameters = toHttpNodeParameters(curlCommand);
						return ResponseHelper.flattenObject(parameters, 'parameters');
					} catch (e) {
						throw new ResponseHelper.BadRequestError(`Invalid cURL command`);
					}
				},
			),
		);

		// ----------------------------------------
		// OAuth1-Credential/Auth
		// ----------------------------------------

		// Authorize OAuth Data
		this.app.get(
			`/${this.restEndpoint}/oauth1-credential/auth`,
			ResponseHelper.send(async (req: OAuthRequest.OAuth1Credential.Auth): Promise<string> => {
				const { id: credentialId } = req.query;

				if (!credentialId) {
					LoggerProxy.error('OAuth1 credential authorization failed due to missing credential ID');
					throw new ResponseHelper.BadRequestError('Required credential ID is missing');
				}

				const credential = await getCredentialForUser(credentialId, req.user);

				if (!credential) {
					LoggerProxy.error(
						'OAuth1 credential authorization failed because the current user does not have the correct permissions',
						{ userId: req.user.id },
					);
					throw new ResponseHelper.NotFoundError(RESPONSE_ERROR_MESSAGES.NO_CREDENTIAL);
				}

				let encryptionKey: string;
				try {
					encryptionKey = await UserSettings.getEncryptionKey();
				} catch (error) {
					throw new ResponseHelper.InternalServerError(error.message);
				}

				const mode: WorkflowExecuteMode = 'internal';
				const timezone = config.getEnv('generic.timezone');
				const credentialsHelper = new CredentialsHelper(encryptionKey);
				const decryptedDataOriginal = await credentialsHelper.getDecrypted(
					credential as INodeCredentialsDetails,
					credential.type,
					mode,
					timezone,
					true,
				);

				const oauthCredentials = credentialsHelper.applyDefaultsAndOverwrites(
					decryptedDataOriginal,
					credential.type,
					mode,
					timezone,
				);

				const signatureMethod = oauthCredentials.signatureMethod as string;

				const oAuthOptions: clientOAuth1.Options = {
					consumer: {
						key: oauthCredentials.consumerKey as string,
						secret: oauthCredentials.consumerSecret as string,
					},
					signature_method: signatureMethod,
					// eslint-disable-next-line @typescript-eslint/naming-convention
					hash_function(base, key) {
						const algorithm = signatureMethod === 'HMAC-SHA1' ? 'sha1' : 'sha256';
						return createHmac(algorithm, key).update(base).digest('base64');
					},
				};

				const oauthRequestData = {
					oauth_callback: `${WebhookHelpers.getWebhookBaseUrl()}${
						this.restEndpoint
					}/oauth1-credential/callback?cid=${credentialId}`,
				};

				await this.externalHooks.run('oauth1.authenticate', [oAuthOptions, oauthRequestData]);

				// eslint-disable-next-line new-cap
				const oauth = new clientOAuth1(oAuthOptions);

				const options: RequestOptions = {
					method: 'POST',
					url: oauthCredentials.requestTokenUrl as string,
					data: oauthRequestData,
				};

				const data = oauth.toHeader(oauth.authorize(options));

				// @ts-ignore
				options.headers = data;

				const { data: response } = await axios.request(options as Partial<AxiosRequestConfig>);

				// Response comes as x-www-form-urlencoded string so convert it to JSON

				const paramsParser = new URLSearchParams(response);

				const responseJson = Object.fromEntries(paramsParser.entries());

				const returnUri = `${oauthCredentials.authUrl}?oauth_token=${responseJson.oauth_token}`;

				// Encrypt the data
				const credentials = new Credentials(
					credential as INodeCredentialsDetails,
					credential.type,
					credential.nodesAccess,
				);

				credentials.setData(decryptedDataOriginal, encryptionKey);
				const newCredentialsData = credentials.getDataToSave() as unknown as ICredentialsDb;

				// Add special database related data
				newCredentialsData.updatedAt = this.getCurrentDate();

				// Update the credentials in DB
				await Db.collections.Credentials.update(credentialId, newCredentialsData);

				LoggerProxy.verbose('OAuth1 authorization successful for new credential', {
					userId: req.user.id,
					credentialId,
				});

				return returnUri;
			}),
		);

		// Verify and store app code. Generate access tokens and store for respective credential.
		this.app.get(
			`/${this.restEndpoint}/oauth1-credential/callback`,
			async (req: OAuthRequest.OAuth1Credential.Callback, res: express.Response) => {
				try {
					const { oauth_verifier, oauth_token, cid: credentialId } = req.query;

					if (!oauth_verifier || !oauth_token) {
						const errorResponse = new ResponseHelper.ServiceUnavailableError(
							`Insufficient parameters for OAuth1 callback. Received following query parameters: ${JSON.stringify(
								req.query,
							)}`,
						);
						LoggerProxy.error(
							'OAuth1 callback failed because of insufficient parameters received',
							{
								userId: req.user?.id,
								credentialId,
							},
						);
						return ResponseHelper.sendErrorResponse(res, errorResponse);
					}

					const credential = await getCredentialWithoutUser(credentialId);

					if (!credential) {
						LoggerProxy.error('OAuth1 callback failed because of insufficient user permissions', {
							userId: req.user?.id,
							credentialId,
						});
						const errorResponse = new ResponseHelper.NotFoundError(
							RESPONSE_ERROR_MESSAGES.NO_CREDENTIAL,
						);
						return ResponseHelper.sendErrorResponse(res, errorResponse);
					}

					let encryptionKey: string;
					try {
						encryptionKey = await UserSettings.getEncryptionKey();
					} catch (error) {
						throw new ResponseHelper.InternalServerError(error.message);
					}

					const mode: WorkflowExecuteMode = 'internal';
					const timezone = config.getEnv('generic.timezone');
					const credentialsHelper = new CredentialsHelper(encryptionKey);
					const decryptedDataOriginal = await credentialsHelper.getDecrypted(
						credential as INodeCredentialsDetails,
						credential.type,
						mode,
						timezone,
						true,
					);
					const oauthCredentials = credentialsHelper.applyDefaultsAndOverwrites(
						decryptedDataOriginal,
						credential.type,
						mode,
						timezone,
					);

					const options: AxiosRequestConfig = {
						method: 'POST',
						url: oauthCredentials.accessTokenUrl as string,
						params: {
							oauth_token,
							oauth_verifier,
						},
					};

					let oauthToken;

					try {
						oauthToken = await axios.request(options);
					} catch (error) {
						LoggerProxy.error('Unable to fetch tokens for OAuth1 callback', {
							userId: req.user?.id,
							credentialId,
						});
						const errorResponse = new ResponseHelper.NotFoundError('Unable to get access tokens!');
						return ResponseHelper.sendErrorResponse(res, errorResponse);
					}

					// Response comes as x-www-form-urlencoded string so convert it to JSON

					const paramParser = new URLSearchParams(oauthToken.data);

					const oauthTokenJson = Object.fromEntries(paramParser.entries());

					decryptedDataOriginal.oauthTokenData = oauthTokenJson;

					const credentials = new Credentials(
						credential as INodeCredentialsDetails,
						credential.type,
						credential.nodesAccess,
					);
					credentials.setData(decryptedDataOriginal, encryptionKey);
					const newCredentialsData = credentials.getDataToSave() as unknown as ICredentialsDb;
					// Add special database related data
					newCredentialsData.updatedAt = this.getCurrentDate();
					// Save the credentials in DB
					await Db.collections.Credentials.update(credentialId, newCredentialsData);

					LoggerProxy.verbose('OAuth1 callback successful for new credential', {
						userId: req.user?.id,
						credentialId,
					});
					res.sendFile(pathResolve(TEMPLATES_DIR, 'oauth-callback.html'));
				} catch (error) {
					LoggerProxy.error('OAuth1 callback failed because of insufficient user permissions', {
						userId: req.user?.id,
						credentialId: req.query.cid,
					});
					// Error response
					return ResponseHelper.sendErrorResponse(res, error);
				}
			},
		);

		// ----------------------------------------
		// OAuth2-Credential
		// ----------------------------------------

		this.app.use(`/${this.restEndpoint}/oauth2-credential`, oauth2CredentialController);

		// ----------------------------------------
		// Executions
		// ----------------------------------------

		this.app.use(`/${this.restEndpoint}/executions`, executionsController);

		// ----------------------------------------
		// Executing Workflows
		// ----------------------------------------

		// Returns all the currently working executions
		this.app.get(
			`/${this.restEndpoint}/executions-current`,
			ResponseHelper.send(
				async (req: ExecutionRequest.GetAllCurrent): Promise<IExecutionsSummary[]> => {
					if (config.getEnv('executions.mode') === 'queue') {
						const currentJobs = await Queue.getInstance().getJobs(['active', 'waiting']);

						const currentlyRunningQueueIds = currentJobs.map((job) => job.data.executionId);

						const currentlyRunningManualExecutions =
							this.activeExecutionsInstance.getActiveExecutions();
						const manualExecutionIds = currentlyRunningManualExecutions.map(
							(execution) => execution.id,
						);

						const currentlyRunningExecutionIds =
							currentlyRunningQueueIds.concat(manualExecutionIds);

						if (!currentlyRunningExecutionIds.length) return [];

						const findOptions: FindManyOptions<IExecutionFlattedDb> = {
							select: ['id', 'workflowId', 'mode', 'retryOf', 'startedAt'],
							order: { id: 'DESC' },
							where: {
								id: In(currentlyRunningExecutionIds),
							},
						};

						const sharedWorkflowIds = await getSharedWorkflowIds(req.user);

						if (!sharedWorkflowIds.length) return [];

						if (req.query.filter) {
							const { workflowId } = jsonParse<any>(req.query.filter);
							if (workflowId && sharedWorkflowIds.includes(workflowId)) {
								Object.assign(findOptions.where!, { workflowId });
							}
						} else {
							Object.assign(findOptions.where!, { workflowId: In(sharedWorkflowIds) });
						}

						const executions = await Db.collections.Execution.find(findOptions);

						if (!executions.length) return [];

						return executions.map((execution) => {
							return {
								id: execution.id,
								workflowId: execution.workflowId,
								mode: execution.mode,
								retryOf: execution.retryOf !== null ? execution.retryOf : undefined,
								startedAt: new Date(execution.startedAt),
							} as IExecutionsSummary;
						});
					}

					const executingWorkflows = this.activeExecutionsInstance.getActiveExecutions();

					const returnData: IExecutionsSummary[] = [];

					const filter = req.query.filter ? jsonParse<any>(req.query.filter) : {};

					const sharedWorkflowIds = await getSharedWorkflowIds(req.user).then((ids) =>
						ids.map((id) => id.toString()),
					);

					for (const data of executingWorkflows) {
						if (
							(filter.workflowId !== undefined && filter.workflowId !== data.workflowId) ||
							(data.workflowId !== undefined &&
								!sharedWorkflowIds.includes(data.workflowId.toString()))
						) {
							continue;
						}

						returnData.push({
							id: data.id.toString(),
							workflowId: data.workflowId === undefined ? '' : data.workflowId.toString(),
							mode: data.mode,
							retryOf: data.retryOf,
							startedAt: new Date(data.startedAt),
						});
					}

					returnData.sort((a, b) => parseInt(b.id, 10) - parseInt(a.id, 10));

					return returnData;
				},
			),
		);

		// Forces the execution to stop
		this.app.post(
			`/${this.restEndpoint}/executions-current/:id/stop`,
			ResponseHelper.send(async (req: ExecutionRequest.Stop): Promise<IExecutionsStopData> => {
				const { id: executionId } = req.params;

				const sharedWorkflowIds = await getSharedWorkflowIds(req.user);

				if (!sharedWorkflowIds.length) {
					throw new ResponseHelper.NotFoundError('Execution not found');
				}

				const execution = await Db.collections.Execution.findOne({
					where: {
						id: executionId,
						workflowId: In(sharedWorkflowIds),
					},
				});

				if (!execution) {
					throw new ResponseHelper.NotFoundError('Execution not found');
				}

				if (config.getEnv('executions.mode') === 'queue') {
					// Manual executions should still be stoppable, so
					// try notifying the `activeExecutions` to stop it.
					const result = await this.activeExecutionsInstance.stopExecution(req.params.id);

					if (result === undefined) {
						// If active execution could not be found check if it is a waiting one
						try {
							return await this.waitTracker.stopExecution(req.params.id);
						} catch (error) {
							// Ignore, if it errors as then it is probably a currently running
							// execution
						}
					} else {
						return {
							mode: result.mode,
							startedAt: new Date(result.startedAt),
							stoppedAt: result.stoppedAt ? new Date(result.stoppedAt) : undefined,
							finished: result.finished,
						} as IExecutionsStopData;
					}

					const currentJobs = await Queue.getInstance().getJobs(['active', 'waiting']);

					const job = currentJobs.find((job) => job.data.executionId.toString() === req.params.id);

					if (!job) {
						throw new Error(`Could not stop "${req.params.id}" as it is no longer in queue.`);
					} else {
						await Queue.getInstance().stopJob(job);
					}

					const executionDb = (await Db.collections.Execution.findOne(
						req.params.id,
					)) as IExecutionFlattedDb;
					const fullExecutionData = ResponseHelper.unflattenExecutionData(executionDb);

					const returnData: IExecutionsStopData = {
						mode: fullExecutionData.mode,
						startedAt: new Date(fullExecutionData.startedAt),
						stoppedAt: fullExecutionData.stoppedAt
							? new Date(fullExecutionData.stoppedAt)
							: undefined,
						finished: fullExecutionData.finished,
					};

					return returnData;
				}

				// Stop the execution and wait till it is done and we got the data
				const result = await this.activeExecutionsInstance.stopExecution(executionId);

				let returnData: IExecutionsStopData;
				if (result === undefined) {
					// If active execution could not be found check if it is a waiting one
					returnData = await this.waitTracker.stopExecution(executionId);
				} else {
					returnData = {
						mode: result.mode,
						startedAt: new Date(result.startedAt),
						stoppedAt: result.stoppedAt ? new Date(result.stoppedAt) : undefined,
						finished: result.finished,
					};
				}

				return returnData;
			}),
		);

		// Removes a test webhook
		this.app.delete(
			`/${this.restEndpoint}/test-webhook/:id`,
			ResponseHelper.send(async (req: express.Request, res: express.Response): Promise<boolean> => {
				// TODO UM: check if this needs validation with user management.
				const workflowId = req.params.id;
				return this.testWebhooks.cancelTestWebhook(workflowId);
			}),
		);

		// ----------------------------------------
		// Options
		// ----------------------------------------

		// Returns all the available timezones
		this.app.get(
			`/${this.restEndpoint}/options/timezones`,
			ResponseHelper.send(async (req: express.Request, res: express.Response): Promise<object> => {
				return timezones;
			}),
		);

		// ----------------------------------------
		// Binary data
		// ----------------------------------------

		// Download binary
		this.app.get(
			`/${this.restEndpoint}/data/:path`,
			async (req: express.Request, res: express.Response): Promise<void> => {
				// TODO UM: check if this needs permission check for UM
				const identifier = req.params.path;
				const binaryDataManager = BinaryDataManager.getInstance();
				const binaryPath = binaryDataManager.getBinaryPath(identifier);
				const { mimeType, fileName, fileSize } = await binaryDataManager.getBinaryMetadata(
					identifier,
				);
				if (mimeType) res.setHeader('Content-Type', mimeType);
				if (fileName) res.setHeader('Content-Disposition', `attachment; filename="${fileName}"`);
				res.setHeader('Content-Length', fileSize);
				res.sendFile(binaryPath);
			},
		);

		// ----------------------------------------
		// Settings
		// ----------------------------------------

		// Returns the current settings for the UI
		this.app.get(
			`/${this.restEndpoint}/settings`,
			ResponseHelper.send(
				async (req: express.Request, res: express.Response): Promise<IN8nUISettings> => {
					void InternalHooksManager.getInstance().onFrontendSettingsAPI(
						req.headers.sessionid as string,
					);

					return this.getSettingsForFrontend();
				},
			),
		);

		// ----------------------------------------
		// Webhooks
		// ----------------------------------------

		if (!config.getEnv('endpoints.disableProductionWebhooksOnMainProcess')) {
			WebhookServer.registerProductionWebhooks.apply(this);
		}

		// Register all webhook requests (test for UI)
		this.app.all(
			`/${this.endpointWebhookTest}/*`,
			async (req: express.Request, res: express.Response) => {
				// Cut away the "/webhook-test/" to get the registered part of the url
				const requestUrl = (req as ICustomRequest).parsedUrl!.pathname!.slice(
					this.endpointWebhookTest.length + 2,
				);

				const method = req.method.toUpperCase() as WebhookHttpMethod;

				if (method === 'OPTIONS') {
					let allowedMethods: string[];
					try {
						allowedMethods = await this.testWebhooks.getWebhookMethods(requestUrl);
						allowedMethods.push('OPTIONS');

						// Add custom "Allow" header to satisfy OPTIONS response.
						res.append('Allow', allowedMethods);
					} catch (error) {
						ResponseHelper.sendErrorResponse(res, error);
						return;
					}

					res.header('Access-Control-Allow-Origin', '*');

					ResponseHelper.sendSuccessResponse(res, {}, true, 204);
					return;
				}

				if (!WEBHOOK_METHODS.includes(method)) {
					ResponseHelper.sendErrorResponse(
						res,
						new Error(`The method ${method} is not supported.`),
					);
					return;
				}

				let response;
				try {
					response = await this.testWebhooks.callTestWebhook(method, requestUrl, req, res);
				} catch (error) {
					ResponseHelper.sendErrorResponse(res, error);
					return;
				}

				if (response.noWebhookResponse === true) {
					// Nothing else to do as the response got already sent
					return;
				}

				ResponseHelper.sendSuccessResponse(
					res,
					response.data,
					true,
					response.responseCode,
					response.headers,
				);
			},
		);

		if (this.endpointPresetCredentials !== '') {
			// POST endpoint to set preset credentials
			this.app.post(
				`/${this.endpointPresetCredentials}`,
				async (req: express.Request, res: express.Response) => {
					if (!this.presetCredentialsLoaded) {
						const body = req.body as ICredentialsOverwrite;

						if (req.headers['content-type'] !== 'application/json') {
							ResponseHelper.sendErrorResponse(
								res,
								new Error(
									'Body must be a valid JSON, make sure the content-type is application/json',
								),
							);
							return;
						}

						CredentialsOverwrites().setData(body);

						await LoadNodesAndCredentials().generateTypesForFrontend();

						this.presetCredentialsLoaded = true;

						ResponseHelper.sendSuccessResponse(res, { success: true }, true, 200);
					} else {
						ResponseHelper.sendErrorResponse(res, new Error('Preset credentials can be set once'));
					}
				},
			);
		}

		if (!config.getEnv('endpoints.disableUi')) {
			this.app.use('/', express.static(GENERATED_STATIC_DIR), express.static(EDITOR_UI_DIST_DIR));

			const startTime = new Date().toUTCString();
			this.app.use('/index.html', (req, res, next) => {
				res.setHeader('Last-Modified', startTime);
				next();
			});
		} else {
			this.app.use('/', express.static(GENERATED_STATIC_DIR));
		}
	}
}

export async function start(): Promise<void> {
	const PORT = config.getEnv('port');
	const ADDRESS = config.getEnv('listen_address');

	const app = new App();

	await app.config();

	let server;

	if (app.protocol === 'https' && app.sslKey && app.sslCert) {
		const https = require('https');
		const privateKey = readFileSync(app.sslKey, 'utf8');
		const cert = readFileSync(app.sslCert, 'utf8');
		const credentials = { key: privateKey, cert };
		server = https.createServer(credentials, app.app);
	} else {
		const http = require('http');
		server = http.createServer(app.app);
	}

	server.listen(PORT, ADDRESS, async () => {
		const versions = await GenericHelpers.getVersions();
		console.log(`n8n ready on ${ADDRESS}, port ${PORT}`);
		console.log(`Version: ${versions.cli}`);

		const defaultLocale = config.getEnv('defaultLocale');

		if (defaultLocale !== 'en') {
			console.log(`Locale: ${defaultLocale}`);
		}

		await app.externalHooks.run('n8n.ready', [app, config]);
		const cpus = os.cpus();
		const binaryDataConfig = config.getEnv('binaryDataManager');
		const diagnosticInfo: IDiagnosticInfo = {
			basicAuthActive: config.getEnv('security.basicAuth.active'),
			databaseType: (await GenericHelpers.getConfigValue('database.type')) as DatabaseType,
			disableProductionWebhooksOnMainProcess: config.getEnv(
				'endpoints.disableProductionWebhooksOnMainProcess',
			),
			notificationsEnabled: config.getEnv('versionNotifications.enabled'),
			versionCli: versions.cli,
			systemInfo: {
				os: {
					type: os.type(),
					version: os.version(),
				},
				memory: os.totalmem() / 1024,
				cpus: {
					count: cpus.length,
					model: cpus[0].model,
					speed: cpus[0].speed,
				},
			},
			executionVariables: {
				executions_process: config.getEnv('executions.process'),
				executions_mode: config.getEnv('executions.mode'),
				executions_timeout: config.getEnv('executions.timeout'),
				executions_timeout_max: config.getEnv('executions.maxTimeout'),
				executions_data_save_on_error: config.getEnv('executions.saveDataOnError'),
				executions_data_save_on_success: config.getEnv('executions.saveDataOnSuccess'),
				executions_data_save_on_progress: config.getEnv('executions.saveExecutionProgress'),
				executions_data_save_manual_executions: config.getEnv(
					'executions.saveDataManualExecutions',
				),
				executions_data_prune: config.getEnv('executions.pruneData'),
				executions_data_max_age: config.getEnv('executions.pruneDataMaxAge'),
				executions_data_prune_timeout: config.getEnv('executions.pruneDataTimeout'),
			},
			deploymentType: config.getEnv('deployment.type'),
			binaryDataMode: binaryDataConfig.mode,
			n8n_multi_user_allowed: isUserManagementEnabled(),
			smtp_set_up: config.getEnv('userManagement.emails.mode') === 'smtp',
		};

		void Db.collections
			.Workflow!.findOne({
				select: ['createdAt'],
				order: { createdAt: 'ASC' },
			})
			.then(async (workflow) =>
				InternalHooksManager.getInstance().onServerStarted(diagnosticInfo, workflow?.createdAt),
			);
	});

	server.on('error', (error: Error & { code: string }) => {
		if (error.code === 'EADDRINUSE') {
			console.log(
				`n8n's port ${PORT} is already in use. Do you have another instance of n8n running already?`,
			);
			process.exit(1);
		}
	});
}<|MERGE_RESOLUTION|>--- conflicted
+++ resolved
@@ -158,11 +158,8 @@
 import { toHttpNodeParameters } from '@/CurlConverterHelper';
 import { setupErrorMiddleware } from '@/ErrorReporting';
 import { getLicense } from '@/License';
-<<<<<<< HEAD
 import { licenseController } from './license/license.controller';
-=======
 import { corsMiddleware } from './middlewares/cors';
->>>>>>> 38d7300d
 
 require('body-parser-xml')(bodyParser);
 
@@ -800,15 +797,14 @@
 		this.app.use(`/${this.restEndpoint}/workflows`, workflowsController);
 
 		// ----------------------------------------
-<<<<<<< HEAD
 		// License
 		// ----------------------------------------
 		this.app.use(`/${this.restEndpoint}/license`, licenseController);
-=======
+
+		// ----------------------------------------
 		// Workflow Statistics
 		// ----------------------------------------
 		this.app.use(`/${this.restEndpoint}/workflow-stats`, workflowStatsController);
->>>>>>> 38d7300d
 
 		// ----------------------------------------
 		// Tags
