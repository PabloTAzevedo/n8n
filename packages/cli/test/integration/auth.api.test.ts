--- conflicted
+++ resolved
@@ -7,13 +7,10 @@
 import { LOGGED_OUT_RESPONSE_BODY } from './shared/constants';
 import { randomValidPassword } from './shared/random';
 import * as testDb from './shared/testDb';
-<<<<<<< HEAD
+import type { AuthAgent } from './shared/types';
+import * as utils from './shared/utils';
 import { AUTH_COOKIE_NAME } from '../../src/constants';
 import { setLdapLoginEnabled } from '../../src/Ldap/helpers';
-=======
-import type { AuthAgent } from './shared/types';
-import * as utils from './shared/utils';
->>>>>>> 4ce0fed0
 
 jest.mock('../../src/telemetry');
 
