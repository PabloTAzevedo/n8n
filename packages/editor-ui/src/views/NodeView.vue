--- conflicted
+++ resolved
@@ -1690,11 +1690,6 @@
 						this.pullConnActive = true;
 						this.newNodeInsertPosition = null;
 						CanvasHelpers.resetConnection(connection);
-<<<<<<< HEAD
-						CanvasHelpers.addOverlays(connection, CanvasHelpers.CONNECTOR_DROP_NODE_OVERLAY);
-=======
-
->>>>>>> 6a2db6d1
 						const nodes = [...document.querySelectorAll('.node-default')];
 
 						const onMouseMove = (e: MouseEvent | TouchEvent) => {
@@ -2088,13 +2083,10 @@
 					}
 				}
 
-<<<<<<< HEAD
-=======
 				this.$externalHooks().run('node.deleteNode', { node });
 				this.$telemetry.track('User deleted node', { node_type: node.type, workflow_id: this.$store.getters.workflowId });
 
 				let waitForNewConnection = false;
->>>>>>> 6a2db6d1
 				// connect nodes before/after deleted node
 				const nodeType: INodeTypeDescription | null = this.$store.getters.nodeType(node.type, node.typeVersion);
 				if (nodeType && nodeType.outputs.length === 1
