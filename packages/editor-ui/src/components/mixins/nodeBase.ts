--- conflicted
+++ resolved
@@ -156,8 +156,6 @@
 					nodeName: node.name,
 					index: i,
 				};
-<<<<<<< HEAD
-=======
 
 				if (!this.isReadOnly) {
 					const plusEndpointData: IEndpointOptions = {
@@ -199,7 +197,6 @@
 						totalEndpoints: nodeTypeData.outputs.length,
 					};
 				}
->>>>>>> 6a2db6d1
 			});
 		},
 		__makeInstanceDraggable(node: INodeUi) {
