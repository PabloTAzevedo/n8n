--- conflicted
+++ resolved
@@ -44,10 +44,6 @@
 			...mapGetters('credentials', [ 'getCredentialTypeByName', 'getCredentialsByType' ]),
 		},
 		methods: {
-<<<<<<< HEAD
-			isHttpRequestNodeV2 (node: INodeUi): boolean {
-				return node.type === HTTP_REQUEST_NODE_TYPE && node.typeVersion === 2;
-=======
 			hasProxyAuth (node: INodeUi): boolean {
 				return Object.keys(node.parameters).includes('nodeCredentialType');
 			},
@@ -61,7 +57,6 @@
 					parameters.resource !== undefined && parameters.resource.includes(CUSTOM_API_CALL_KEY) ||
 					parameters.operation !== undefined && parameters.operation.includes(CUSTOM_API_CALL_KEY)
 				);
->>>>>>> e06cfb55
 			},
 
 			// Returns the parameter value
@@ -242,23 +237,14 @@
 				let selectedCredentials: INodeCredentialsDetails;
 
 				const {
-<<<<<<< HEAD
-					authenticateWith,
-=======
 					authentication,
->>>>>>> e06cfb55
 					genericAuthType,
 					nodeCredentialType,
 				} = node.parameters as HttpRequestNode.V2.AuthParams;
 
 				if (
-<<<<<<< HEAD
-					this.isHttpRequestNodeV2(node) &&
-					authenticateWith === 'genericAuth' &&
-=======
 					authentication === 'genericCredentialType' &&
 					genericAuthType !== '' &&
->>>>>>> e06cfb55
 					selectedCredsAreUnusable(node, genericAuthType)
 				) {
 					const credential = this.getCredentialTypeByName(genericAuthType);
@@ -266,13 +252,8 @@
 				}
 
 				if (
-<<<<<<< HEAD
-					this.isHttpRequestNodeV2(node) &&
-					authenticateWith === 'nodeCredential' &&
-=======
 					this.hasProxyAuth(node) &&
 					authentication === 'predefinedCredentialType' &&
->>>>>>> e06cfb55
 					nodeCredentialType !== '' &&
 					node.credentials !== undefined
 				) {
@@ -285,13 +266,8 @@
 				}
 
 				if (
-<<<<<<< HEAD
-					this.isHttpRequestNodeV2(node) &&
-					authenticateWith === 'nodeCredential' &&
-=======
 					this.hasProxyAuth(node) &&
 					authentication === 'predefinedCredentialType' &&
->>>>>>> e06cfb55
 					nodeCredentialType !== '' &&
 					selectedCredsAreUnusable(node, nodeCredentialType)
 				) {
@@ -529,20 +505,13 @@
 declare namespace HttpRequestNode {
 	namespace V2 {
 		type AuthParams = {
-<<<<<<< HEAD
-			authenticateWith: 'none' | 'genericAuth' | 'nodeCredential';
-=======
 			authentication: 'none' | 'genericCredentialType' | 'predefinedCredentialType';
->>>>>>> e06cfb55
 			genericAuthType: string;
 			nodeCredentialType: string;
 		};
 	}
-<<<<<<< HEAD
-=======
 }
 
 function isObjectLiteral(maybeObject: unknown): maybeObject is { [key: string]: string } {
 	return typeof maybeObject === 'object' && maybeObject !== null && !Array.isArray(maybeObject);
->>>>>>> e06cfb55
 }