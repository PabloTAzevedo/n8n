--- conflicted
+++ resolved
@@ -95,18 +95,13 @@
 	box-sizing: border-box;
 }
 
-<<<<<<< HEAD
-.execution-icon.success {
-	color: var(--color-success);
-=======
 .execution-icon {
  &.success {
-	color: $--custom-success-text-light;
+	color: var(--color-success);
  }
  &.warning {
-	 color: $--custom-running-text;
+	 color: var(--color-warning);
  }
->>>>>>> 73653093
 }
 
 .container {
