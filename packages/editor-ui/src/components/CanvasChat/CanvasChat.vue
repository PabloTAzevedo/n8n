--- conflicted
+++ resolved
@@ -208,37 +208,33 @@
 
 	const response = await runWorkflow(runWorkflowOptions);
 
-<<<<<<< HEAD
-		if (response) {
-			ws.value = new WebSocket(
-				`${rootStore.urlBaseEditor}chat?sessionId=${currentSessionId.value}&executionId=${response?.executionId}`,
-			);
-
-			ws.value.onmessage = (event) => {
-				const newMessage: ChatMessage & { sessionId: string } = {
-					text: event.data,
-					sender: 'bot',
-					createdAt: new Date().toISOString(),
-					sessionId: currentSessionId.value,
-					id: uuid(),
-				};
-				messages.value.push(newMessage);
-				setLoadingState(false);
+	if (response) {
+		ws.value = new WebSocket(
+			`${rootStore.urlBaseEditor}chat?sessionId=${currentSessionId.value}&executionId=${response?.executionId}`,
+		);
+
+		ws.value.onmessage = (event) => {
+			const newMessage: ChatMessage & { sessionId: string } = {
+				text: event.data,
+				sender: 'bot',
+				createdAt: new Date().toISOString(),
+				sessionId: currentSessionId.value,
+				id: uuid(),
 			};
-
-			await createExecutionPromise();
-			workflowsStore.appendChatMessage(payload.message);
-			return response;
-		}
-		return;
-	} catch (error) {
-		throw error;
-=======
+			messages.value.push(newMessage);
+			setLoadingState(false);
+		};
+
+		await createExecutionPromise();
+		workflowsStore.appendChatMessage(payload.message);
+		return response;
+	}
+	return;
+
 	if (response) {
 		await createExecutionPromise();
 		workflowsStore.appendChatMessage(payload.message);
 		return response;
->>>>>>> 4d55a294
 	}
 	return;
 }
