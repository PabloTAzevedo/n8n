--- conflicted
+++ resolved
@@ -668,11 +668,7 @@
 }
 
 .el-menu-item.updates {
-<<<<<<< HEAD
-	color: $--sidebar-inactive-color !important;
-=======
-	color: $--sidebar-inactive-color;
->>>>>>> 15f2255a
+	// color: $--sidebar-inactive-color !important;
 	.item-title-root {
 		font-size: 13px;
 		top: 0 !important;
