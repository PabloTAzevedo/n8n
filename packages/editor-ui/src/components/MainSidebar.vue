--- conflicted
+++ resolved
@@ -259,17 +259,8 @@
 				'isTemplatesEnabled',
 			]),
 			canUserAccessSettings(): boolean {
-<<<<<<< HEAD
-				return [
-					VIEWS.PERSONAL_SETTINGS,
-					VIEWS.USERS_SETTINGS,
-					VIEWS.API_SETTINGS,
-					VIEWS.LDAP_SETTINGS,
-				].some((route) => this.canUserAccessRouteByName(route));
-=======
 				const accessibleRoute = this.findFirstAccessibleSettingsRoute();
 				return accessibleRoute !== null;
->>>>>>> a7b229f9
 			},
 			helpMenuItems (): object[] {
 				return [
