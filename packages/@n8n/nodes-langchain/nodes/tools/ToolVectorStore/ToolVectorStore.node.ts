import type { BaseLanguageModel } from '@langchain/core/language_models/base';
import type { VectorStore } from '@langchain/core/vectorstores';
import { VectorDBQAChain } from 'langchain/chains';
import { VectorStoreQATool } from 'langchain/tools';
import type {
	INodeType,
	INodeTypeDescription,
	ISupplyDataFunctions,
	SupplyData,
} from 'n8n-workflow';
import { NodeConnectionType } from 'n8n-workflow';

<<<<<<< HEAD
import { logWrapper } from '../../../utils/logWrapper';
import { getConnectionHintNoticeField } from '../../../utils/sharedFields';
=======
import { logWrapper } from '@utils/logWrapper';
import { getConnectionHintNoticeField } from '@utils/sharedFields';
>>>>>>> 2ce1644d

export class ToolVectorStore implements INodeType {
	description: INodeTypeDescription = {
		displayName: 'Vector Store QA Tool',
		name: 'toolVectorStore',
		icon: 'fa:database',
		group: ['transform'],
		version: [1],
		description: 'Answers queries on vector store and summarizes response',
		defaults: {
			name: 'Vector Store QA Tool',
		},
		codex: {
			categories: ['AI'],
			subcategories: {
				AI: ['Tools'],
				Tools: ['Other Tools'],
			},
			resources: {
				primaryDocumentation: [
					{
						url: 'https://docs.n8n.io/integrations/builtin/cluster-nodes/sub-nodes/n8n-nodes-langchain.toolvectorstore/',
					},
				],
			},
		},
		// eslint-disable-next-line n8n-nodes-base/node-class-description-inputs-wrong-regular-node
		inputs: [
			{
				displayName: 'Vector Store',
				maxConnections: 1,
				type: NodeConnectionType.AiVectorStore,
				required: true,
			},
			{
				displayName: 'Model',
				maxConnections: 1,
				type: NodeConnectionType.AiLanguageModel,
				required: true,
			},
		],
		// eslint-disable-next-line n8n-nodes-base/node-class-description-outputs-wrong
		outputs: [NodeConnectionType.AiTool],
		outputNames: ['Tool'],
		properties: [
			getConnectionHintNoticeField([NodeConnectionType.AiAgent]),
			{
				displayName: 'Data Name',
				name: 'name',
				type: 'string',
				default: '',
				placeholder: 'e.g. users_info',
				validateType: 'string-alphanumeric',
				description:
					'Name of the data in vector store. This will be used to fill this tool description: Useful for when you need to answer questions about [name]. Whenever you need information about [data description], you should ALWAYS use this. Input should be a fully formed question.',
			},
			{
				displayName: 'Description of Data',
				name: 'description',
				type: 'string',
				default: '',
				placeholder: "[Describe your data here, e.g. a user's name, email, etc.]",
				description:
					'Describe the data in vector store. This will be used to fill this tool description: Useful for when you need to answer questions about [name]. Whenever you need information about [data description], you should ALWAYS use this. Input should be a fully formed question.',
				typeOptions: {
					rows: 3,
				},
			},
			{
				displayName: 'Limit',
				name: 'topK',
				type: 'number',
				default: 4,
				description: 'The maximum number of results to return',
			},
		],
	};

	async supplyData(this: ISupplyDataFunctions, itemIndex: number): Promise<SupplyData> {
		const name = this.getNodeParameter('name', itemIndex) as string;
		const toolDescription = this.getNodeParameter('description', itemIndex) as string;
		const topK = this.getNodeParameter('topK', itemIndex, 4) as number;

		const vectorStore = (await this.getInputConnectionData(
			NodeConnectionType.AiVectorStore,
			itemIndex,
		)) as VectorStore;

		const llm = (await this.getInputConnectionData(
			NodeConnectionType.AiLanguageModel,
			0,
		)) as BaseLanguageModel;

		const description = VectorStoreQATool.getDescription(name, toolDescription);
		const vectorStoreTool = new VectorStoreQATool(name, description, {
			llm,
			vectorStore,
		});

		vectorStoreTool.chain = VectorDBQAChain.fromLLM(llm, vectorStore, {
			k: topK,
		});

		return {
			response: logWrapper(vectorStoreTool, this),
		};
	}
}<|MERGE_RESOLUTION|>--- conflicted
+++ resolved
@@ -10,13 +10,8 @@
 } from 'n8n-workflow';
 import { NodeConnectionType } from 'n8n-workflow';
 
-<<<<<<< HEAD
-import { logWrapper } from '../../../utils/logWrapper';
-import { getConnectionHintNoticeField } from '../../../utils/sharedFields';
-=======
 import { logWrapper } from '@utils/logWrapper';
 import { getConnectionHintNoticeField } from '@utils/sharedFields';
->>>>>>> 2ce1644d
 
 export class ToolVectorStore implements INodeType {
 	description: INodeTypeDescription = {
